--- conflicted
+++ resolved
@@ -110,7 +110,6 @@
 harness = false
 
 [[bench]]
-<<<<<<< HEAD
 name = "large_d"
 harness = false
 
@@ -119,24 +118,6 @@
 harness = false
 
 [[bench]]
-name = "compute_cubic"
-harness = false
-
-[[bench]]
-name = "msm"
-harness = false
-
-[[bench]]
-name = "msm_batch"
-harness = false
-
-[[bench]]
-name = "msm_adapter_batch"
-harness = false
-
-[[bench]]
-=======
->>>>>>> 1c669b0e
 name = "poly_bench"
 harness = false
 
