use crate::field::JoltField;
use crate::host;
use crate::poly::multilinear_polynomial::MultilinearPolynomial;
use crate::subprotocols::optimization::{
    compute_initial_eval_claim, AppendixCSumCheckProof, LargeDMulSumCheckProof, NaiveSumCheckProof,
};
use crate::subprotocols::toom::FieldMulSmall;
use crate::subprotocols::twist::{TwistAlgorithm, TwistProof};
use crate::transcripts::{Blake2bTranscript, Transcript};
use crate::utils::math::Math;
<<<<<<< HEAD
use crate::utils::thread::unsafe_allocate_zero_vec;
use crate::utils::transcript::{KeccakTranscript, Transcript};
=======
>>>>>>> 06bfc4c0
use crate::zkvm::JoltVerifierPreprocessing;
use crate::zkvm::{Jolt, JoltRV32IM};
use ark_bn254::Fr;
use ark_std::test_rng;
use rand_core::RngCore;
use rand_distr::{Distribution, Zipf};
use rayon::iter::{IntoParallelIterator, ParallelIterator};

#[derive(Debug, Copy, Clone, clap::ValueEnum)]
pub enum BenchType {
    Btreemap,
    Fibonacci,
    Sha2,
    Sha3,
    Sha2Chain,
    Shout,
    Twist,
    LargeDSumCheck,
}

pub fn benchmarks(bench_type: BenchType) -> Vec<(tracing::Span, Box<dyn FnOnce()>)> {
    match bench_type {
        BenchType::Btreemap => btreemap(),
        BenchType::Sha2 => sha2(),
        BenchType::Sha3 => sha3(),
        BenchType::Sha2Chain => sha2_chain(),
        BenchType::Fibonacci => fibonacci(),
        BenchType::Shout => shout(),
<<<<<<< HEAD
        BenchType::Twist => twist::<Fr, KeccakTranscript>(),
        BenchType::LargeDSumCheck => large_d_sumcheck::<Fr, KeccakTranscript>(),
=======
        BenchType::Twist => twist::<Fr, Blake2bTranscript>(),
>>>>>>> 06bfc4c0
    }
}

fn shout() -> Vec<(tracing::Span, Box<dyn FnOnce()>)> {
    todo!()
}

fn twist<F, ProofTranscript>() -> Vec<(tracing::Span, Box<dyn FnOnce()>)>
where
    F: JoltField,
    ProofTranscript: Transcript,
{
    let small_value_lookup_tables = F::compute_lookup_tables();
    F::initialize_lookup_tables(small_value_lookup_tables);

    let mut tasks = Vec::new();

    const K: usize = 1 << 10;
    const T: usize = 1 << 20;
    const ZIPF_S: f64 = 0.0;
    let zipf = Zipf::new(K as u64, ZIPF_S).unwrap();

    let mut rng = test_rng();

    let mut registers = [0u32; K];
    let mut read_addresses: Vec<usize> = Vec::with_capacity(T);
    let mut read_values: Vec<u32> = Vec::with_capacity(T);
    let mut write_addresses: Vec<usize> = Vec::with_capacity(T);
    let mut write_values: Vec<u32> = Vec::with_capacity(T);
    let mut write_increments: Vec<i64> = Vec::with_capacity(T);
    for _ in 0..T {
        // Random read register
        let read_address = zipf.sample(&mut rng) as usize - 1;
        // Random write register
        let write_address = zipf.sample(&mut rng) as usize - 1;
        read_addresses.push(read_address);
        write_addresses.push(write_address);
        // Read the value currently in the read register
        read_values.push(registers[read_address]);
        // Random write value
        let write_value = rng.next_u32();
        write_values.push(write_value);
        // The increment is the difference between the new value and the old value
        let write_increment = (write_value as i64) - (registers[write_address] as i64);
        write_increments.push(write_increment);
        // Write the new value to the write register
        registers[write_address] = write_value;
    }

    let mut prover_transcript = ProofTranscript::new(b"test_transcript");
    let r: Vec<F> = prover_transcript.challenge_vector(K.log_2());
    let r_prime: Vec<F> = prover_transcript.challenge_vector(T.log_2());

    let task = move || {
        let _proof = TwistProof::prove(
            read_addresses,
            read_values,
            write_addresses,
            write_values,
            write_increments,
            r.clone(),
            r_prime.clone(),
            &mut prover_transcript,
            TwistAlgorithm::Local,
        );
    };

    tasks.push((
        tracing::info_span!("Twist d=1"),
        Box::new(task) as Box<dyn FnOnce()>,
    ));

    tasks
}

fn fibonacci() -> Vec<(tracing::Span, Box<dyn FnOnce()>)> {
    prove_example("fibonacci-guest", postcard::to_stdvec(&400000u32).unwrap())
}

fn sha2() -> Vec<(tracing::Span, Box<dyn FnOnce()>)> {
    prove_example("sha2-guest", postcard::to_stdvec(&vec![5u8; 2048]).unwrap())
}

fn sha3() -> Vec<(tracing::Span, Box<dyn FnOnce()>)> {
    prove_example("sha3-guest", postcard::to_stdvec(&vec![5u8; 2048]).unwrap())
}

fn btreemap() -> Vec<(tracing::Span, Box<dyn FnOnce()>)> {
    prove_example("btreemap-guest", postcard::to_stdvec(&50u32).unwrap())
}

fn sha2_chain() -> Vec<(tracing::Span, Box<dyn FnOnce()>)> {
    let mut inputs = vec![];
    inputs.append(&mut postcard::to_stdvec(&[5u8; 32]).unwrap());
    inputs.append(&mut postcard::to_stdvec(&1000u32).unwrap());
    prove_example("sha2-chain-guest", inputs)
}

fn prove_example(
    example_name: &str,
    serialized_input: Vec<u8>,
) -> Vec<(tracing::Span, Box<dyn FnOnce()>)> {
    let mut tasks = Vec::new();
    let mut program = host::Program::new(example_name);
    let (bytecode, init_memory_state, _) = program.decode();
    let (_, _, program_io) = program.trace(&serialized_input);

    let task = move || {
        let preprocessing = JoltRV32IM::prover_preprocess(
            bytecode.clone(),
            program_io.memory_layout.clone(),
            init_memory_state,
            1 << 24,
        );

        let (jolt_proof, program_io, _) =
            JoltRV32IM::prove(&preprocessing, &mut program, &serialized_input);

        let verifier_preprocessing = JoltVerifierPreprocessing::from(&preprocessing);
        let verification_result =
            JoltRV32IM::verify(&verifier_preprocessing, jolt_proof, program_io, None);
        assert!(
            verification_result.is_ok(),
            "Verification failed with error: {:?}",
            verification_result.err()
        );
    };

    tasks.push((
        tracing::info_span!("Example_E2E"),
        Box::new(task) as Box<dyn FnOnce()>,
    ));

    tasks
}

fn large_d_sumcheck<F, ProofTranscript>() -> Vec<(tracing::Span, Box<dyn FnOnce()>)>
where
    F: FieldMulSmall,
    ProofTranscript: Transcript,
{
    let mut tasks = Vec::new();

    let T = 1 << 20;

    let task = move || {
        benchmark_proof::<F, ProofTranscript, 31>(32, T);
        benchmark_proof::<F, ProofTranscript, 15>(16, T);
        benchmark_proof::<F, ProofTranscript, 7>(8, T);
        benchmark_proof::<F, ProofTranscript, 3>(4, T);
    };

    tasks.push((
        tracing::info_span!("large_d_e2e"),
        Box::new(task) as Box<dyn FnOnce()>,
    ));

    tasks
}

fn benchmark_proof<F, ProofTranscript, const D_MINUS_ONE: usize>(D: usize, T: usize)
where
    F: FieldMulSmall,
    ProofTranscript: Transcript,
{
    let NUM_COPIES: usize = 3;

    let ra = {
        let mut rng = test_rng();
        let mut val_vec: Vec<Vec<F>> = vec![unsafe_allocate_zero_vec(T); D];

        for j in 0..T {
            for i in 0..D {
                val_vec[i][j] = F::from_u32(rng.next_u32());
            }
        }

        val_vec
            .into_par_iter()
            .map(MultilinearPolynomial::from)
            .collect::<Vec<_>>()
    };

    let mut transcript = ProofTranscript::new(b"test_transcript");
    let r_cycle: Vec<F> = transcript.challenge_vector(T.log_2());

    let previous_claim = compute_initial_eval_claim(&ra.iter().collect::<Vec<_>>(), &r_cycle);

    let (mut ra, mut transcript, mut previous_claim) = (
        vec![ra; NUM_COPIES],
        vec![transcript; NUM_COPIES],
        vec![previous_claim; NUM_COPIES],
    );

    let _proof = AppendixCSumCheckProof::<F, ProofTranscript>::prove::<D_MINUS_ONE>(
        &mut ra[0].iter_mut().collect::<Vec<_>>(),
        &r_cycle,
        &mut previous_claim[0],
        &mut transcript[0],
    );

    let _proof = NaiveSumCheckProof::<F, ProofTranscript>::prove(
        &mut ra[1].iter_mut().collect::<Vec<_>>(),
        &r_cycle,
        &mut previous_claim[1],
        &mut transcript[1],
    );

    let _proof = LargeDMulSumCheckProof::<F, ProofTranscript>::prove(
        &mut ra[2].to_vec(),
        &r_cycle,
        &mut previous_claim[2],
        &mut transcript[2],
    );
}<|MERGE_RESOLUTION|>--- conflicted
+++ resolved
@@ -8,11 +8,8 @@
 use crate::subprotocols::twist::{TwistAlgorithm, TwistProof};
 use crate::transcripts::{Blake2bTranscript, Transcript};
 use crate::utils::math::Math;
-<<<<<<< HEAD
 use crate::utils::thread::unsafe_allocate_zero_vec;
 use crate::utils::transcript::{KeccakTranscript, Transcript};
-=======
->>>>>>> 06bfc4c0
 use crate::zkvm::JoltVerifierPreprocessing;
 use crate::zkvm::{Jolt, JoltRV32IM};
 use ark_bn254::Fr;
@@ -41,12 +38,8 @@
         BenchType::Sha2Chain => sha2_chain(),
         BenchType::Fibonacci => fibonacci(),
         BenchType::Shout => shout(),
-<<<<<<< HEAD
         BenchType::Twist => twist::<Fr, KeccakTranscript>(),
         BenchType::LargeDSumCheck => large_d_sumcheck::<Fr, KeccakTranscript>(),
-=======
-        BenchType::Twist => twist::<Fr, Blake2bTranscript>(),
->>>>>>> 06bfc4c0
     }
 }
 
