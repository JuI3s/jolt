--- conflicted
+++ resolved
@@ -1,14 +1,8 @@
 #![allow(clippy::too_many_arguments)]
 
-<<<<<<< HEAD
-pub mod grand_product;
-pub mod grand_product_quarks;
 pub mod karatsuba;
 pub mod optimization;
 pub mod quang_optimization;
-pub mod ra_virtual;
-=======
->>>>>>> 1c669b0e
 pub mod shout;
 pub mod sumcheck;
 pub mod twist;