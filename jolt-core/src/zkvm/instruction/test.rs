--- conflicted
+++ resolved
@@ -5,19 +5,11 @@
 
 use super::InstructionLookup;
 
-<<<<<<< HEAD
-pub fn materialize_entry_test<F: JoltField, T>()
+pub fn materialize_entry_test<F, T>()
 where
     RISCVCycle<T>: LookupQuery<XLEN>,
     T: InstructionLookup<XLEN> + RISCVInstruction + Default,
-=======
-pub fn materialize_entry_test<F, T>()
-where
-    RISCVCycle<T>: LookupQuery<32>,
-    T: InstructionLookup<32>,
     F: JoltField,
-    T: RISCVInstruction + Default,
->>>>>>> c27879ed
 {
     let cycle: RISCVCycle<T> = Default::default();
     let table = cycle.instruction.lookup_table().unwrap();
