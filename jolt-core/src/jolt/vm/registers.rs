use crate::{
    field::{JoltField, OptimizedMul},
    jolt::{
        vm::{JoltCommitments, JoltProverPreprocessing},
        witness::CommittedPolynomials,
    },
    poly::{
        commitment::commitment_scheme::CommitmentScheme,
        eq_poly::EqPolynomial,
        multilinear_polynomial::{
            BindingOrder, MultilinearPolynomial, PolynomialBinding, PolynomialEvaluation,
        },
        opening_proof::{ProverOpeningAccumulator, VerifierOpeningAccumulator},
        unipoly::{CompressedUniPoly, UniPoly},
    },
    subprotocols::sumcheck::SumcheckInstanceProof,
    utils::{
        errors::ProofVerifyError,
        math::Math,
        thread::{drop_in_background_thread, unsafe_allocate_zero_vec},
        transcript::{AppendToTranscript, Transcript},
    },
};
use ark_serialize::{CanonicalDeserialize, CanonicalSerialize};
use common::constants::REGISTER_COUNT;
use fixedbitset::FixedBitSet;
use rayon::prelude::*;
use tracer::instruction::RV32IMCycle;

#[derive(CanonicalSerialize, CanonicalDeserialize, Debug, Clone)]
pub struct RegistersTwistProof<F: JoltField, ProofTranscript: Transcript> {
    /// Proof for the read-checking and write-checking sumchecks
    /// (steps 3 and 4 of Figure 9).
    read_write_checking_proof: ReadWriteCheckingProof<F, ProofTranscript>,
    /// Proof of the Val-evaluation sumcheck (step 6 of Figure 9).
    val_evaluation_proof: ValEvaluationProof<F, ProofTranscript>,
}

const READ_WRITE_CHECK_DEGREE: usize = 3;

#[derive(CanonicalSerialize, CanonicalDeserialize, Debug, Clone)]
pub struct ReadWriteCheckingProof<F: JoltField, ProofTranscript: Transcript> {
    /// Joint sumcheck proof for the read-checking and write-checking sumchecks
    /// (steps 3 and 4 of Figure 9).
    sumcheck_proof: SumcheckInstanceProof<F, ProofTranscript>,
    /// The claimed evaluation ra(r_address, r_cycle) output by the read/write-
    /// checking sumcheck.
    rs1_ra_claim: F,
    /// The claimed evaluation rv(r') proven by the read-checking sumcheck.
    rs1_rv_claim: F,
    /// The claimed evaluation ra(r_address, r_cycle) output by the read/write-
    /// checking sumcheck.
    rs2_ra_claim: F,
    /// The claimed evaluation rv(r') proven by the read-checking sumcheck.
    rs2_rv_claim: F,
    /// The claimed evaluation wa(r_address, r_cycle) output by the read/write-
    /// checking sumcheck.
    rd_wa_claim: F,
    /// The claimed evaluation wv(r_address, r_cycle) output by the read/write-
    /// checking sumcheck.
    rd_wv_claim: F,
    /// The claimed evaluation val(r_address, r_cycle) output by the read/write-
    /// checking sumcheck.
    val_claim: F,
    /// The claimed evaluation Inc(r, r') proven by the write-checking sumcheck.
    inc_claim: F,
    /// The sumcheck round index at which we switch from binding cycle variables
    /// to binding address variables.
    sumcheck_switch_index: usize,
}

#[derive(CanonicalSerialize, CanonicalDeserialize, Debug, Clone)]
pub struct ValEvaluationProof<F: JoltField, ProofTranscript: Transcript> {
    /// Sumcheck proof for the Val-evaluation sumcheck (steps 6 of Figure 9).
    sumcheck_proof: SumcheckInstanceProof<F, ProofTranscript>,
    /// The claimed evaluation Inc(r_cycle') output by the Val-evaluation sumcheck.
    inc_claim: F,
    /// The claimed evaluation wa(r_address, r_cycle') output by the Val-evaluation sumcheck.
    wa_claim: F,
}

impl<F: JoltField, ProofTranscript: Transcript> RegistersTwistProof<F, ProofTranscript> {
    #[tracing::instrument(skip_all, name = "RegistersTwistProof::prove")]
    pub fn prove<PCS: CommitmentScheme<ProofTranscript, Field = F>>(
        preprocessing: &JoltProverPreprocessing<F, PCS, ProofTranscript>,
        trace: &[RV32IMCycle],
        opening_accumulator: &mut ProverOpeningAccumulator<F, PCS, ProofTranscript>,
        transcript: &mut ProofTranscript,
    ) -> RegistersTwistProof<F, ProofTranscript> {
        let log_T = trace.len().log_2();

        let r: Vec<F> = transcript.challenge_vector((REGISTER_COUNT as usize).log_2());
        let r_prime: Vec<F> = transcript.challenge_vector(log_T);

        let (read_write_checking_proof, r_address, r_cycle) =
            ReadWriteCheckingProof::prove(trace, r, r_prime, transcript);

        let (val_evaluation_proof, mut r_cycle_prime) = prove_val_evaluation(
            preprocessing,
            trace,
            r_address.clone(),
            r_cycle,
            read_write_checking_proof.val_claim,
            transcript,
        );
        // Cycle variables are bound from low to high
        r_cycle_prime.reverse();

        let rd_inc_poly = CommittedPolynomials::RdInc.generate_witness(preprocessing, trace);
        opening_accumulator.append_dense(
            &[&rd_inc_poly],
            EqPolynomial::evals(&r_cycle_prime),
            r_cycle_prime,
            &[val_evaluation_proof.inc_claim],
            transcript,
        );

        RegistersTwistProof {
            read_write_checking_proof,
            val_evaluation_proof,
        }
    }

    pub fn verify<PCS: CommitmentScheme<ProofTranscript, Field = F>>(
        &self,
        commitments: &JoltCommitments<F, PCS, ProofTranscript>,
        T: usize,
        opening_accumulator: &mut VerifierOpeningAccumulator<F, PCS, ProofTranscript>,
        transcript: &mut ProofTranscript,
    ) -> Result<(), ProofVerifyError> {
        let log_T = T.log_2();
        let r: Vec<F> = transcript.challenge_vector((REGISTER_COUNT as usize).log_2());
        let r_prime: Vec<F> = transcript.challenge_vector(log_T);

        let (_r_address, r_cycle) = self
            .read_write_checking_proof
            .verify(r, r_prime, transcript);

        let (sumcheck_claim, mut r_cycle_prime) = self.val_evaluation_proof.sumcheck_proof.verify(
            self.read_write_checking_proof.val_claim,
            log_T,
            3,
            transcript,
        )?;
        // Cycle variables are bound from low to high
        r_cycle_prime.reverse();

        let inc_commitment = &commitments.commitments[CommittedPolynomials::RdInc.to_index()];
        opening_accumulator.append(
            &[inc_commitment],
            r_cycle_prime.clone(),
            &[self.val_evaluation_proof.inc_claim],
            transcript,
        );

        // Compute LT(r_cycle', r_cycle)
        let mut lt_eval = F::zero();
        let mut eq_term = F::one();
        for (x, y) in r_cycle_prime.iter().zip(r_cycle.iter()) {
            lt_eval += (F::one() - x) * y * eq_term;
            eq_term *= F::one() - x - y + *x * y + *x * y;
        }

        assert_eq!(
            sumcheck_claim,
            self.val_evaluation_proof.inc_claim * self.val_evaluation_proof.wa_claim * lt_eval,
            "Val evaluation sumcheck failed"
        );

        // TODO: Append Inc claim to opening proof accumulator

        Ok(())
    }
}

impl<F: JoltField, ProofTranscript: Transcript> ReadWriteCheckingProof<F, ProofTranscript> {
    #[tracing::instrument(skip_all, name = "ReadWriteCheckingProof::prove_with_array")]
    pub fn prove_from_array(
        write_addresses: Vec<usize>,
        read_addresses: [Vec<usize>; 2],
        read_values_1: Vec<u64>,
        read_values_2: Vec<u64>,
        write_values: Vec<u64>,
        write_increments: Vec<i128>,
        r: &[F],
        r_prime: &[F],
        transcript: &mut ProofTranscript,
    ) -> (ReadWriteCheckingProof<F, ProofTranscript>, Vec<F>, Vec<F>) {
        let K = r.len().pow2();

        let T = r_prime.len().pow2();

        // Used to batch the read-checking and write-checking sumcheck
        // (see Section 4.2.1)
        let z: F = transcript.challenge_scalar();
        let z_squared = z.square();

        let num_rounds = K.log_2() + T.log_2();
        let mut r_cycle: Vec<F> = Vec::with_capacity(T.log_2());
        let mut r_address: Vec<F> = Vec::with_capacity(K.log_2());

        let num_chunks = rayon::current_num_threads().next_power_of_two().min(T);
        let chunk_size = T / num_chunks;

        #[cfg(test)]
        let mut val_test = {
            // Compute Val in cycle-major order, since we will be binding
            // from low-to-high starting with the cycle variables
            let mut val: Vec<F> = unsafe_allocate_zero_vec(K * T);
            val.par_chunks_mut(T).enumerate().for_each(|(k, val_k)| {
                let mut current_val = F::zero();
                for j in 0..T {
                    val_k[j] = current_val;
                    if write_addresses[j] == k {
                        current_val = F::from_u64(write_values[j]);
                    }
                }
            });
            MultilinearPolynomial::from(val)
        };
        #[cfg(test)]
        let mut rs1_ra_test = {
            // Compute ra in cycle-major order, since we will be binding
            // from low-to-high starting with the cycle variables
            let mut ra: Vec<F> = unsafe_allocate_zero_vec(K * T);
            ra.par_chunks_mut(T).enumerate().for_each(|(k, ra_k)| {
                for j in 0..T {
                    if read_addresses[0][j] == k {
                        ra_k[j] = F::one();
                    }
                }
            });
            MultilinearPolynomial::from(ra)
        };
        #[cfg(test)]
        let mut rs2_ra_test = {
            // Compute ra in cycle-major order, since we will be binding
            // from low-to-high starting with the cycle variables
            let mut ra: Vec<F> = unsafe_allocate_zero_vec(K * T);
            ra.par_chunks_mut(T).enumerate().for_each(|(k, ra_k)| {
                for j in 0..T {
                    if read_addresses[1][j] == k {
                        ra_k[j] = F::one();
                    }
                }
            });
            MultilinearPolynomial::from(ra)
        };
        #[cfg(test)]
        let mut wa_test = {
            // Compute wa in cycle-major order, since we will be binding
            // from low-to-high starting with the cycle variables
            let mut wa: Vec<F> = unsafe_allocate_zero_vec(K * T);
            wa.par_chunks_mut(T).enumerate().for_each(|(k, wa_k)| {
                for j in 0..T {
                    if write_addresses[j] == k {
                        wa_k[j] = F::one();
                    }
                }
            });
            MultilinearPolynomial::from(wa)
        };

        let span = tracing::span!(tracing::Level::INFO, "compute deltas");
        let _guard = span.enter();

        let deltas: Vec<Vec<i128>> = write_addresses[..T - chunk_size]
            .par_chunks_exact(chunk_size)
            .zip(write_increments[..T - chunk_size].par_chunks_exact(chunk_size))
            .map(|(address_chunk, increment_chunk)| {
                let mut delta = vec![0; K];
                for (k, increment) in address_chunk.iter().zip(increment_chunk.iter()) {
                    delta[*k] += increment;
                }
                delta
            })
            .collect();

        drop(_guard);
        drop(span);

        let span = tracing::span!(tracing::Level::INFO, "compute checkpoints");
        let _guard = span.enter();

        // Value in register k before the jth cycle, for j \in {0, chunk_size, 2 * chunk_size, ...}
        let mut checkpoints: Vec<Vec<i128>> = Vec::with_capacity(num_chunks);
        checkpoints.push(vec![0; K]);

        for (chunk_index, delta) in deltas.into_iter().enumerate() {
            let next_checkpoint: Vec<i128> = checkpoints[chunk_index]
                .par_iter()
                .zip(delta.into_par_iter())
                .map(|(val_k, delta_k)| val_k + delta_k)
                .collect::<Vec<_>>()
                .try_into()
                .unwrap();
            // debug_assert_eq!(next_checkpoint[0], 0); // Zero register
            checkpoints.push(next_checkpoint);
        }
        // TODO(moodlezoup): could potentially generate these checkpoints in the tracer
        // Generate checkpoints as a flat vector because it will be turned into the
        // materialized Val polynomial after the first half of sumcheck.
        let mut val_checkpoints: Vec<F> = unsafe_allocate_zero_vec(K * num_chunks);
        val_checkpoints
            .par_chunks_mut(K)
            .zip(checkpoints.into_par_iter())
            .for_each(|(val_checkpoint, checkpoint)| {
                val_checkpoint
                    .iter_mut()
                    .zip(checkpoint.iter())
                    .for_each(|(dest, src)| *dest = F::from_i128(*src))
            });

        drop(_guard);
        drop(span);

        let span = tracing::span!(tracing::Level::INFO, "compute inc");
        let _guard = span.enter();

        let mut inc_cycle = MultilinearPolynomial::from(
            write_increments
                .iter()
                .map(|i| F::from_i128(*i))
                .collect::<Vec<F>>(),
        );

        drop(_guard);
        drop(span);

        // #[cfg(test)]
        // {
        //     // Check that checkpoints are correct
        //     for (chunk_index, checkpoint) in val_checkpoints.chunks(K).enumerate() {
        //         let j = chunk_index * chunk_size;
        //         for (k, V_k) in checkpoint.iter().enumerate() {
        //             assert_eq!(
        //                 *V_k,
        //                 val_test.get_bound_coeff(k * T + j),
        //                 "k = {k}, j = {j}"
        //             );
        //         }
        //     }
        // }

        // A table that, in round i of sumcheck, stores all evaluations
        //     EQ(x, r_i, ..., r_1)
        // as x ranges over {0, 1}^i.
        // (As described in "Computing other necessary arrays and worst-case
        // accounting", Section 8.2.2)
        let mut A: Vec<F> = unsafe_allocate_zero_vec(chunk_size);
        A[0] = F::one();

        let span = tracing::span!(
            tracing::Level::INFO,
            "compute I (increments data structure)"
        );
        let _guard = span.enter();

        // Data structure described in Equation (72)
        let mut I: Vec<Vec<(usize, usize, F, F)>> = write_addresses
            .par_chunks(chunk_size)
            .zip(write_increments.par_chunks(chunk_size))
            .enumerate()
            .map(|(chunk_index, (address_chunk, increment_chunk))| {
                // Row index of the I matrix
                let mut j = chunk_index * chunk_size;
                let I_chunk = address_chunk
                    .iter()
                    .zip(increment_chunk.iter())
                    .map(|(k, increment)| {
                        let inc = (j, *k, F::zero(), F::from_i128(*increment));
                        j += 1;
                        inc
                    })
                    .collect();
                I_chunk
            })
            .collect();

        drop(_guard);
        drop(span);

        let rs1_rv = MultilinearPolynomial::from(read_values_1);
        let rs2_rv = MultilinearPolynomial::from(read_values_2);

        // rv(r')
        let (rv_evals, eq_r_prime) =
            MultilinearPolynomial::batch_evaluate(&[&rs1_rv, &rs2_rv], &r_prime);
        let (rs1_rv_eval, rs2_rv_eval) = (rv_evals[0], rv_evals[1]);
        // eq(r, k)
        let wv_eval = MultilinearPolynomial::from(write_values).evaluate(&r_prime);

        // eq(r', j)
        let mut eq_r_prime = MultilinearPolynomial::from(eq_r_prime);

        // Linear combination of the read-checking claim (which is rv(r')) and the
        // write-checking claim (which is Inc(r, r'))
        let mut previous_claim = wv_eval + z * rs1_rv_eval + z_squared * rs2_rv_eval;
        let mut compressed_polys: Vec<CompressedUniPoly<F>> = Vec::with_capacity(num_rounds);

        let span = tracing::span!(
            tracing::Level::INFO,
            "First log(T / num_chunks) rounds of sumcheck"
        );
        let _guard = span.enter();

        /// A collection of vectors that are used in each of the first log(T / num_chunks)
        /// rounds of sumcheck. There is one `DataBuffers` struct per thread/chunk, reused
        /// across all log(T / num_chunks) rounds.
        struct DataBuffers<F: JoltField> {
            /// Contains
            ///     Val(k, j', 0, ..., 0)
            /// as we iterate over rows j' \in {0, 1}^(log(T) - i)
            val_j_0: Vec<F>,
            /// `val_j_r[0]` contains
            ///     Val(k, j'', 0, r_i, ..., r_1)
            /// `val_j_r[1]` contains
            ///     Val(k, j'', 1, r_i, ..., r_1)
            /// as we iterate over rows j' \in {0, 1}^(log(T) - i)
            val_j_r: [Vec<F>; 2],
            /// `ra[0]` contains
            ///     ra(k, j'', 0, r_i, ..., r_1)
            /// `ra[1]` contains
            ///     ra(k, j'', 1, r_i, ..., r_1)
            /// as we iterate over rows j' \in {0, 1}^(log(T) - i),
            rs1_ra: [Vec<F>; 2],
            rs2_ra: [Vec<F>; 2],
            /// `wa[0]` contains
            ///     wa(k, j'', 0, r_i, ..., r_1)
            /// `wa[1]` contains
            ///     wa(k, j'', 1, r_i, ..., r_1)
            /// as we iterate over rows j' \in {0, 1}^(log(T) - i),
            /// where j'' are the higher (log(T) - i - 1) bits of j'
            rd_wa: [Vec<F>; 2],
            dirty_indices: FixedBitSet,
        }
        let mut data_buffers: Vec<DataBuffers<F>> = (0..num_chunks)
            .into_par_iter()
            .map(|_| DataBuffers {
                val_j_0: vec![F::zero(); K],
                val_j_r: [vec![F::zero(); K], vec![F::zero(); K]],
                rs1_ra: [vec![F::zero(); K], vec![F::zero(); K]],
                rs2_ra: [vec![F::zero(); K], vec![F::zero(); K]],
                rd_wa: [vec![F::zero(); K], vec![F::zero(); K]],
                dirty_indices: FixedBitSet::with_capacity(K),
            })
            .collect();

        // First log(T / num_chunks) rounds of sumcheck
        for round in 0..chunk_size.log_2() {
            // #[cfg(test)]
            // {
            //     let mut expected_claim = F::zero();
            //     for j in 0..(T >> round) {
            //         let mut inner_sum = F::zero();
            //         for k in 0..K {
            //             let kj = k * (T >> round) + j;
            //             // write-checking sumcheck
            //             inner_sum += eq_r.get_bound_coeff(k)
            //                 * wa_test.get_bound_coeff(kj)
            //                 * (rd_wv.get_bound_coeff(j) - val_test.get_bound_coeff(kj));
            //             // read-checking sumcheck
            //             inner_sum +=
            //                 z * rs1_ra_test.get_bound_coeff(kj) * val_test.get_bound_coeff(kj);
            //             inner_sum += z_squared
            //                 * rs2_ra_test.get_bound_coeff(kj)
            //                 * val_test.get_bound_coeff(kj);
            //         }
            //         expected_claim += eq_r_prime.get_bound_coeff(j) * inner_sum;
            //     }
            //     assert_eq!(
            //         expected_claim, previous_claim,
            //         "Sumcheck sanity check failed in round {round}"
            //     );
            // }

            let inner_span = tracing::span!(tracing::Level::INFO, "Compute univariate poly");
            let _inner_guard = inner_span.enter();

            let univariate_poly_evals: [F; 3] = I
                .par_iter()
                .zip(data_buffers.par_iter_mut())
                .zip(val_checkpoints.par_chunks(K))
                .map(|((I_chunk, buffers), checkpoint)| {
                    let mut evals = [F::zero(), F::zero(), F::zero()];

                    let DataBuffers {
                        val_j_0,
                        val_j_r,
                        rs1_ra,
                        rs2_ra,
                        rd_wa,
                        dirty_indices,
                    } = buffers;

                    // val_j_0.as_mut_slice().copy_from_slice(checkpoint);
                    *val_j_0 = checkpoint.to_vec();

                    // Iterate over I_chunk, two rows at a time.
                    I_chunk
                        .chunk_by(|a, b| a.0 / 2 == b.0 / 2)
                        .for_each(|inc_chunk| {
                            let j_prime = inc_chunk[0].0; // row index

                            for j in j_prime << round..(j_prime + 1) << round {
                                let j_bound = j % (1 << round);

                                let k = read_addresses[0][j];
                                unsafe {
                                    dirty_indices.insert_unchecked(k);
                                }
                                rs1_ra[0][k] += A[j_bound];

                                let k = read_addresses[1][j];
                                unsafe {
                                    dirty_indices.insert_unchecked(k);
                                }
                                rs2_ra[0][k] += A[j_bound];

                                let k = write_addresses[j];
                                unsafe {
                                    dirty_indices.insert_unchecked(k);
                                }
                                rd_wa[0][k] += A[j_bound];
                            }

                            for j in (j_prime + 1) << round..(j_prime + 2) << round {
                                let j_bound = j % (1 << round);

                                let k = read_addresses[0][j];
                                unsafe {
                                    dirty_indices.insert_unchecked(k);
                                }
                                rs1_ra[1][k] += A[j_bound];

                                let k = read_addresses[1][j];
                                unsafe {
                                    dirty_indices.insert_unchecked(k);
                                }
                                rs2_ra[1][k] += A[j_bound];

                                let k = write_addresses[j];
                                unsafe {
                                    dirty_indices.insert_unchecked(k);
                                }
                                rd_wa[1][k] += A[j_bound];
                            }

                            for k in dirty_indices.ones() {
                                val_j_r[0][k] = val_j_0[k];
                            }
                            let mut inc_iter = inc_chunk.iter().peekable();

                            // First of the two rows
                            loop {
                                let (row, col, inc_lt, inc) = inc_iter.next().unwrap();
                                debug_assert_eq!(*row, j_prime);
                                val_j_r[0][*col] += *inc_lt;
                                val_j_0[*col] += *inc;
                                if inc_iter.peek().unwrap().0 != j_prime {
                                    break;
                                }
                            }
                            for k in dirty_indices.ones() {
                                val_j_r[1][k] = val_j_0[k];
                            }

                            // Second of the two rows
                            for inc in inc_iter {
                                let (row, col, inc_lt, inc) = *inc;
                                debug_assert_eq!(row, j_prime + 1);
                                val_j_r[1][col] += inc_lt;
                                val_j_0[col] += inc;
                            }

                            let eq_r_prime_evals = eq_r_prime.sumcheck_evals(
                                j_prime / 2,
                                READ_WRITE_CHECK_DEGREE,
                                BindingOrder::LowToHigh,
                            );
                            let inc_cycle_evals = inc_cycle.sumcheck_evals(
                                j_prime / 2,
                                READ_WRITE_CHECK_DEGREE,
                                BindingOrder::LowToHigh,
                            );

                            let mut inner_sum_evals = [F::zero(); 3];
                            for k in dirty_indices.ones() {
                                let mut m_val: Option<F> = None;
                                let mut val_eval_2: Option<F> = None;
                                let mut val_eval_3: Option<F> = None;

                                // rs1 read-checking sumcheck
                                if !rs1_ra[0][k].is_zero() || !rs1_ra[1][k].is_zero() {
                                    // Preemptively multiply by `z` to save a mult
                                    let ra_eval_0 = z * rs1_ra[0][k];
                                    let ra_eval_1 = z * rs1_ra[1][k];
                                    let m_ra = ra_eval_1 - ra_eval_0;
                                    let ra_eval_2 = ra_eval_1 + m_ra;
                                    let ra_eval_3 = ra_eval_2 + m_ra;

                                    m_val = Some(val_j_r[1][k] - val_j_r[0][k]);
                                    val_eval_2 = Some(val_j_r[1][k] + m_val.unwrap());
                                    val_eval_3 = Some(val_eval_2.unwrap() + m_val.unwrap());

                                    inner_sum_evals[0] += ra_eval_0.mul_0_optimized(val_j_r[0][k]);
                                    inner_sum_evals[1] += ra_eval_2 * val_eval_2.unwrap();
                                    inner_sum_evals[2] += ra_eval_3 * val_eval_3.unwrap();

                                    rs1_ra[0][k] = F::zero();
                                    rs1_ra[1][k] = F::zero();
                                }

                                // rs2 read-checking sumcheck
                                if !rs2_ra[0][k].is_zero() || !rs2_ra[1][k].is_zero() {
                                    // Preemptively multiply by `z_squared` to save a mult
                                    let ra_eval_0 = z_squared * rs2_ra[0][k];
                                    let ra_eval_1 = z_squared * rs2_ra[1][k];
                                    let m_ra = ra_eval_1 - ra_eval_0;
                                    let ra_eval_2 = ra_eval_1 + m_ra;
                                    let ra_eval_3 = ra_eval_2 + m_ra;

                                    m_val = m_val.or(Some(val_j_r[1][k] - val_j_r[0][k]));
                                    val_eval_2 =
                                        val_eval_2.or(Some(val_j_r[1][k] + m_val.unwrap()));
                                    val_eval_3 =
                                        val_eval_3.or(Some(val_eval_2.unwrap() + m_val.unwrap()));

                                    inner_sum_evals[0] += ra_eval_0.mul_0_optimized(val_j_r[0][k]);
                                    inner_sum_evals[1] += ra_eval_2 * val_eval_2.unwrap();
                                    inner_sum_evals[2] += ra_eval_3 * val_eval_3.unwrap();

                                    rs2_ra[0][k] = F::zero();
                                    rs2_ra[1][k] = F::zero();
                                }

                                // Write-checking sumcheck
                                if !rd_wa[0][k].is_zero() || !rd_wa[1][k].is_zero() {
                                    let wa_eval_0 = if rd_wa[0][k].is_zero() {
                                        F::zero()
                                    } else {
                                        rd_wa[0][k]
                                    };
                                    let wa_eval_1 = rd_wa[1][k];
                                    let m_wa = wa_eval_1 - wa_eval_0;
                                    let wa_eval_2 = wa_eval_1 + m_wa;
                                    let wa_eval_3 = wa_eval_2 + m_wa;

                                    // TODO: can move val evals outside if statements.
                                    let m_val = m_val.unwrap_or(val_j_r[1][k] - val_j_r[0][k]);
                                    let val_eval_2 = val_eval_2.unwrap_or(val_j_r[1][k] + m_val);
                                    let val_eval_3 = val_eval_3.unwrap_or(val_eval_2 + m_val);

                                    inner_sum_evals[0] +=
                                        wa_eval_0 * (inc_cycle_evals[0] + val_j_r[0][k]);
                                    inner_sum_evals[1] +=
                                        wa_eval_2 * (inc_cycle_evals[1] + val_eval_2);
                                    inner_sum_evals[2] +=
                                        wa_eval_3 * (inc_cycle_evals[2] + val_eval_3);

                                    rd_wa[0][k] = F::zero();
                                    rd_wa[1][k] = F::zero();
                                }

                                val_j_r[0][k] = F::zero();
                                val_j_r[1][k] = F::zero();
                            }
                            dirty_indices.clear();

                            evals[0] += eq_r_prime_evals[0] * inner_sum_evals[0];
                            evals[1] += eq_r_prime_evals[1] * inner_sum_evals[1];
                            evals[2] += eq_r_prime_evals[2] * inner_sum_evals[2];
                        });

                    evals
                })
                .reduce(
                    || [F::zero(); READ_WRITE_CHECK_DEGREE],
                    |running, new| {
                        [
                            running[0] + new[0],
                            running[1] + new[1],
                            running[2] + new[2],
                        ]
                    },
                );

            let univariate_poly = UniPoly::from_evals(&[
                univariate_poly_evals[0],
                previous_claim - univariate_poly_evals[0],
                univariate_poly_evals[1],
                univariate_poly_evals[2],
            ]);

            drop(_inner_guard);
            drop(inner_span);

            #[cfg(test)]
            {
                let test_univariate_poly_evals = (0..K * T / (round + 1).pow2())
                    .into_par_iter()
                    .map(|j| {
                        let t = j % (T / (round + 1).pow2());
                        let ra2_evals = rs2_ra_test.sumcheck_evals(
                            j,
                            READ_WRITE_CHECK_DEGREE,
                            BindingOrder::LowToHigh,
                        );
                        let ra1_evals = rs1_ra_test.sumcheck_evals(
                            j,
                            READ_WRITE_CHECK_DEGREE,
                            BindingOrder::LowToHigh,
                        );
                        let wa_evals = wa_test.sumcheck_evals(
                            j,
                            READ_WRITE_CHECK_DEGREE,
                            BindingOrder::LowToHigh,
                        );
                        let val_evals = val_test.sumcheck_evals(
                            j,
                            READ_WRITE_CHECK_DEGREE,
                            BindingOrder::LowToHigh,
                        );
                        let inc_evals = inc_cycle.sumcheck_evals(
                            t,
                            READ_WRITE_CHECK_DEGREE,
                            BindingOrder::LowToHigh,
                        );

                        // Evaluate at k
                        let eq_r_prime_evals = eq_r_prime.sumcheck_evals(
                            t,
                            READ_WRITE_CHECK_DEGREE,
                            BindingOrder::LowToHigh,
                        );

                        [
                            eq_r_prime_evals[0]
                                * (wa_evals[0] * (inc_evals[0] + val_evals[0])
                                    + z * ra1_evals[0] * val_evals[0]
                                    + z_squared * ra2_evals[0] * val_evals[0]),
                            eq_r_prime_evals[1]
                                * (wa_evals[1] * (inc_evals[1] + val_evals[1])
                                    + z * ra1_evals[1] * val_evals[1]
                                    + z_squared * ra2_evals[1] * val_evals[1]),
                            eq_r_prime_evals[2]
                                * (wa_evals[2] * (inc_evals[2] + val_evals[2])
                                    + z * ra1_evals[2] * val_evals[2]
                                    + z_squared * ra2_evals[2] * val_evals[2]),
                        ]
                    })
                    .reduce(
                        || [F::zero(); READ_WRITE_CHECK_DEGREE],
                        |running, new| {
                            [
                                running[0] + new[0],
                                running[1] + new[1],
                                running[2] + new[2],
                            ]
                        },
                    );
                assert_eq!(
                    test_univariate_poly_evals, univariate_poly_evals,
                    "Round: {}",
                    round
                );
            }

            let compressed_poly = univariate_poly.compress();
            compressed_poly.append_to_transcript(transcript);
            compressed_polys.push(compressed_poly);

            let r_j = transcript.challenge_scalar::<F>();
            r_cycle.insert(0, r_j);

            #[cfg(test)]
            {
                [
                    &mut rs1_ra_test,
                    &mut rs2_ra_test,
                    &mut wa_test,
                    &mut val_test,
                ]
                .into_par_iter()
                .for_each(|poly| {
                    poly.bind_parallel(r_j, BindingOrder::LowToHigh);
                });
            }

            previous_claim = univariate_poly.evaluate(&r_j);

            let inner_span = tracing::span!(tracing::Level::INFO, "Bind I");
            let _inner_guard = inner_span.enter();

            // TODO: We can abstract this into a separate function.
            // Bind I
            I.par_iter_mut()
                .for_each(|I_chunk: &mut Vec<(usize, usize, F, F)>| {
                    // Note: A given row in an I_chunk may not be ordered by k after binding
                    let mut next_bound_index = 0;
                    let mut bound_indices: Vec<Option<usize>> = vec![None; K];

                    for i in 0..I_chunk.len() {
                        let (j_prime, k, inc_lt, inc) = I_chunk[i];

                        if let Some(bound_index) = bound_indices[k] {
                            if I_chunk[bound_index].0 == j_prime / 2 {
                                // Neighbor was already processed
                                debug_assert!(j_prime % 2 == 1);
                                I_chunk[bound_index].2 += r_j * inc_lt;
                                I_chunk[bound_index].3 += inc;
                                continue;
                            }
                        }

                        // First time this k has been encountered
                        let bound_value = if j_prime % 2 == 0 {
                            // (1 - r_j) * inc_lt + r_j * inc
                            inc_lt + r_j * (inc - inc_lt)
                        } else {
                            r_j * inc_lt
                        };

                        I_chunk[next_bound_index] = (j_prime / 2, k, bound_value, inc);
                        bound_indices[k] = Some(next_bound_index);
                        next_bound_index += 1;
                    }
<<<<<<< HEAD
                    I_chunk.truncate(next_bound_index);
                });
=======
                    // First time this k has been encountered
                    let bound_value = if j_prime.is_multiple_of(2) {
                        // (1 - r_j) * inc_lt + r_j * inc
                        inc_lt + r_j * (inc - inc_lt)
                    } else {
                        r_j * inc_lt
                    };
                    I_chunk[next_bound_index] = (j_prime / 2, k, bound_value, inc);
                    bound_indices[k] = Some(next_bound_index);
                    next_bound_index += 1;
                }
                I_chunk.truncate(next_bound_index);
            });
>>>>>>> 8e68d77b

            drop(_inner_guard);
            drop(inner_span);

            eq_r_prime.bind_parallel(r_j, BindingOrder::LowToHigh);
            inc_cycle.bind_parallel(r_j, BindingOrder::LowToHigh);

            // #[cfg(test)]
            // {
            //     val_test.bind_parallel(r_j, BindingOrder::LowToHigh);
            //     rs1_ra_test.bind_parallel(r_j, BindingOrder::LowToHigh);
            //     rs2_ra_test.bind_parallel(r_j, BindingOrder::LowToHigh);
            //     wa_test.bind_parallel(r_j, BindingOrder::LowToHigh);

            //     // Check that row indices of I are non-decreasing
            //     let mut current_row = 0;
            //     for I_chunk in I.iter() {
            //         for (row, _, _, _) in I_chunk {
            //             if *row != current_row {
            //                 assert_eq!(*row, current_row + 1);
            //                 current_row = *row;
            //             }
            //         }
            //     }
            // }

            let inner_span = tracing::span!(tracing::Level::INFO, "Update A");
            let _inner_guard = inner_span.enter();

            // Update A for this round (see Equation 55)
            let (A_left, A_right) = A.split_at_mut(1 << round);
            A_left
                .par_iter_mut()
                .zip(A_right.par_iter_mut())
                .for_each(|(x, y)| {
                    *y = *x * r_j;
                    *x -= *y;
                });
        }

        drop(_guard);
        drop(span);

        // At this point I has been bound to a point where each chunk contains a single row,
        // so we might as well materialize the full `ra`, `wa`, and `Val` polynomials and perform
        // standard sumcheck directly using those polynomials.

        let span = tracing::span!(tracing::Level::INFO, "Materialize rs1_ra polynomial");
        let _guard = span.enter();
        let mut rs1_ra: Vec<F> = unsafe_allocate_zero_vec(K * num_chunks);
        rs1_ra
            .par_chunks_mut(K)
            .enumerate()
            .for_each(|(chunk_index, ra_chunk)| {
                for (j_bound, k) in read_addresses[0]
                    [chunk_index * chunk_size..(chunk_index + 1) * chunk_size]
                    .iter()
                    .enumerate()
                {
                    ra_chunk[*k] += A[j_bound];
                }
            });
        let mut rs1_ra = MultilinearPolynomial::from(rs1_ra);
        drop(_guard);
        drop(span);

        let span = tracing::span!(tracing::Level::INFO, "Materialize rs2_ra polynomial");
        let _guard = span.enter();
        let mut rs2_ra: Vec<F> = unsafe_allocate_zero_vec(K * num_chunks);
        rs2_ra
            .par_chunks_mut(K)
            .enumerate()
            .for_each(|(chunk_idx, ra_chunk)| {
                for (j_bound, k) in read_addresses[1]
                    [chunk_idx * chunk_size..(chunk_idx + 1) * chunk_size]
                    .iter()
                    .enumerate()
                {
                    ra_chunk[*k] += A[j_bound];
                }
            });
        let mut rs2_ra = MultilinearPolynomial::from(rs2_ra);
        drop(_guard);
        drop(span);

        let span = tracing::span!(tracing::Level::INFO, "Materialize rd_wa polynomial");
        let _guard = span.enter();
        let mut rd_wa: Vec<F> = unsafe_allocate_zero_vec(K * num_chunks);
        rd_wa
            .par_chunks_mut(K)
            .enumerate()
            .for_each(|(chunk_index, wa_chunk)| {
                for (j_bound, k) in write_addresses
                    [chunk_index * chunk_size..(chunk_index + 1) * chunk_size]
                    .iter()
                    .enumerate()
                {
                    wa_chunk[*k] += A[j_bound];
                }
            });
        let mut rd_wa = MultilinearPolynomial::from(rd_wa);
        drop(_guard);
        drop(span);

        let span = tracing::span!(tracing::Level::INFO, "Materialize Val polynomial");
        let _guard = span.enter();
        let mut val: Vec<F> = val_checkpoints;
        val.par_chunks_mut(K)
            .zip(I.par_iter())
            .enumerate()
            .for_each(|(chunk_index, (val_chunk, I_chunk))| {
                for (j, k, inc_lt, _inc) in I_chunk.into_iter() {
                    debug_assert_eq!(*j, chunk_index);
                    val_chunk[*k] += *inc_lt;
                }
            });
        let mut val = MultilinearPolynomial::from(val);
        drop(_guard);
        drop(span);

        let span = tracing::span!(tracing::Level::INFO, "Remaining rounds of sumcheck");
        let _guard = span.enter();

        // Remaining rounds of sumcheck
        for round in 0..num_rounds - chunk_size.log_2() {
            let inner_span = tracing::span!(tracing::Level::INFO, "Compute univariate poly");
            let _inner_guard = inner_span.enter();

            let univariate_poly_evals: [F; 3] = if eq_r_prime.len() > 1 {
                // Not done binding cycle variables yet
                (0..eq_r_prime.len() / 2)
                    .into_par_iter()
                    .map(|j| {
                        let eq_r_prime_evals = eq_r_prime.sumcheck_evals(
                            j,
                            READ_WRITE_CHECK_DEGREE,
                            BindingOrder::HighToLow,
                        );
                        let inc_evals = inc_cycle.sumcheck_evals(
                            j,
                            READ_WRITE_CHECK_DEGREE,
                            BindingOrder::HighToLow,
                        );

                        let inner_sum_evals: [F; 3] = (0..K)
                            .into_par_iter()
                            .map(|k| {
                                let index = j * K + k;
                                let rs1_ra_evals = rs1_ra.sumcheck_evals(
                                    index,
                                    READ_WRITE_CHECK_DEGREE,
                                    BindingOrder::HighToLow,
                                );
                                let rs2_ra_evals = rs2_ra.sumcheck_evals(
                                    index,
                                    READ_WRITE_CHECK_DEGREE,
                                    BindingOrder::HighToLow,
                                );
                                let wa_evals = rd_wa.sumcheck_evals(
                                    index,
                                    READ_WRITE_CHECK_DEGREE,
                                    BindingOrder::HighToLow,
                                );
                                let val_evals = val.sumcheck_evals(
                                    index,
                                    READ_WRITE_CHECK_DEGREE,
                                    BindingOrder::HighToLow,
                                );

                                [
                                    wa_evals[0].mul_0_optimized(inc_evals[0] + val_evals[0])
                                        + z * rs1_ra_evals[0].mul_0_optimized(val_evals[0])
                                        + z_squared * rs2_ra_evals[0].mul_0_optimized(val_evals[0]),
                                    wa_evals[1].mul_0_optimized(inc_evals[1] + val_evals[1])
                                        + z * rs1_ra_evals[1].mul_0_optimized(val_evals[1])
                                        + z_squared * rs2_ra_evals[1].mul_0_optimized(val_evals[1]),
                                    wa_evals[2].mul_0_optimized(inc_evals[2] + val_evals[2])
                                        + z * rs1_ra_evals[2].mul_0_optimized(val_evals[2])
                                        + z_squared * rs2_ra_evals[2].mul_0_optimized(val_evals[2]),
                                ]
                            })
                            .reduce(
                                || [F::zero(); 3],
                                |running, new| {
                                    [
                                        running[0] + new[0],
                                        running[1] + new[1],
                                        running[2] + new[2],
                                    ]
                                },
                            );

                        [
                            eq_r_prime_evals[0] * inner_sum_evals[0],
                            eq_r_prime_evals[1] * inner_sum_evals[1],
                            eq_r_prime_evals[2] * inner_sum_evals[2],
                        ]
                    })
                    .reduce(
                        || [F::zero(); 3],
                        |running, new| {
                            [
                                running[0] + new[0],
                                running[1] + new[1],
                                running[2] + new[2],
                            ]
                        },
                    )
            } else {
                // Cycle variables are fully bound, so:
                // eq(r', r_cycle) is a constant
                let eq_r_prime_eval = eq_r_prime.final_sumcheck_claim();

                let evals = (0..rs1_ra.len() / 2)
                    .into_par_iter()
                    .map(|k| {
                        let rs1_ra_evals = rs1_ra.sumcheck_evals(
                            k,
                            READ_WRITE_CHECK_DEGREE,
                            BindingOrder::HighToLow,
                        );
                        let rs2_ra_evals = rs2_ra.sumcheck_evals(
                            k,
                            READ_WRITE_CHECK_DEGREE,
                            BindingOrder::HighToLow,
                        );
                        let wa_evals = rd_wa.sumcheck_evals(
                            k,
                            READ_WRITE_CHECK_DEGREE,
                            BindingOrder::HighToLow,
                        );
                        let val_evals =
                            val.sumcheck_evals(k, READ_WRITE_CHECK_DEGREE, BindingOrder::HighToLow);
                        let inc_eval = inc_cycle.final_sumcheck_claim();

                        [
                            wa_evals[0] * (inc_eval + val_evals[0])
                                + z * rs1_ra_evals[0] * val_evals[0]
                                + z_squared * rs2_ra_evals[0] * val_evals[0],
                            wa_evals[1] * (inc_eval + val_evals[1])
                                + z * rs1_ra_evals[1] * val_evals[1]
                                + z_squared * rs2_ra_evals[1] * val_evals[1],
                            wa_evals[2] * (inc_eval + val_evals[2])
                                + z * rs1_ra_evals[2] * val_evals[2]
                                + z_squared * rs2_ra_evals[2] * val_evals[2],
                        ]
                    })
                    .reduce(
                        || [F::zero(); 3],
                        |running, new| {
                            [
                                running[0] + new[0],
                                running[1] + new[1],
                                running[2] + new[2],
                            ]
                        },
                    );
                [
                    eq_r_prime_eval * evals[0],
                    eq_r_prime_eval * evals[1],
                    eq_r_prime_eval * evals[2],
                ]
            };

            let univariate_poly = UniPoly::from_evals(&[
                univariate_poly_evals[0],
                previous_claim - univariate_poly_evals[0],
                univariate_poly_evals[1],
                univariate_poly_evals[2],
            ]);

            drop(_inner_guard);
            drop(inner_span);

            let compressed_poly = univariate_poly.compress();
            compressed_poly.append_to_transcript(transcript);
            compressed_polys.push(compressed_poly);

            let r_j = transcript.challenge_scalar::<F>();
            previous_claim = univariate_poly.evaluate(&r_j);

            // Bind polynomials
            if eq_r_prime.len() > 1 {
                // Bind a cycle variable j
                r_cycle.insert(round, r_j);
                // Note that `eq_r` is a polynomial over only the address variables,
                // so it is not bound here
                [
                    &mut rs1_ra,
                    &mut rs2_ra,
                    &mut rd_wa,
                    &mut val,
                    &mut inc_cycle,
                    &mut eq_r_prime,
                ]
                .into_par_iter()
                .for_each(|poly| poly.bind_parallel(r_j, BindingOrder::HighToLow));
            } else {
                // Bind an address variable k
                r_address.push(r_j);
                // Note that `wv` and `eq_r_prime` are polynomials over only the cycle
                // variables, so they are not bound here
                [&mut rs1_ra, &mut rs2_ra, &mut rd_wa, &mut val]
                    .into_par_iter()
                    .for_each(|poly| poly.bind_parallel(r_j, BindingOrder::HighToLow));
            }
        }

        let proof = ReadWriteCheckingProof {
            sumcheck_proof: SumcheckInstanceProof::new(compressed_polys),
            rs1_ra_claim: rs1_ra.final_sumcheck_claim(),
            rs1_rv_claim: rs1_rv_eval,
            rs2_ra_claim: rs2_ra.final_sumcheck_claim(),
            rs2_rv_claim: rs2_rv_eval,
            rd_wa_claim: rd_wa.final_sumcheck_claim(),
            rd_wv_claim: wv_eval,
            val_claim: val.final_sumcheck_claim(),
            inc_claim: inc_cycle.final_sumcheck_claim(),
            sumcheck_switch_index: chunk_size.log_2(),
        };

        drop_in_background_thread((
            rs1_ra,
            rs2_ra,
            rd_wa,
            val,
            inc_cycle,
            data_buffers,
            eq_r_prime,
            A,
        ));

        (proof, r_address, r_cycle)
    }

<<<<<<< HEAD
    #[tracing::instrument(skip_all, name = "ReadWriteCheckingProof::prove")]
    pub fn prove(
        trace: &[RV32IMCycle],
        r: Vec<F>,
        r_prime: Vec<F>,
        transcript: &mut ProofTranscript,
    ) -> (ReadWriteCheckingProof<F, ProofTranscript>, Vec<F>, Vec<F>) {
        const K: usize = REGISTER_COUNT as usize;
        let T = r_prime.len().pow2();
        debug_assert_eq!(trace.len(), T);
        // TODO: prove_from_array does not really use the parameter r but it needs to know K.
        assert_eq!(r.len().pow2(), K);

        let write_addresses: Vec<usize> = trace
            .par_iter()
            .map(|cycle| {
                let instr = cycle.instruction().normalize();
                instr.operands.rd
            })
            .collect();

        let read_addresses: [Vec<usize>; 2] = [
            trace
                .par_iter()
                .enumerate()
                .map(|(j, cycle)| {
                    let instr = cycle.instruction().normalize();
                    instr.operands.rs1
                })
                .collect(),
            trace
                .par_iter()
                .enumerate()
                .map(|(j, cycle)| {
                    let instr = cycle.instruction().normalize();
                    instr.operands.rs2
                })
                .collect(),
        ];

        let read_values_1: Vec<u64> = trace.par_iter().map(|cycle| cycle.rs1_read().1).collect();
        let read_values_2: Vec<u64> = trace.par_iter().map(|cycle| cycle.rs2_read().1).collect();
        let write_values: Vec<u64> = trace.par_iter().map(|cycle| cycle.rd_write().2).collect();
        let write_increments: Vec<i128> = trace
            .par_iter()
            .map(|cycle| {
                let (_, prev, post) = cycle.rd_write();
                let increment = post as i128 - prev as i128;
                increment
            })
            .collect();

        Self::prove_from_array(
            write_addresses,
            read_addresses,
            read_values_1,
            read_values_2,
            write_values,
            write_increments,
            &r,
            &r_prime,
            transcript,
        )
    }

    pub fn verify(&self, r: Vec<F>, r_prime: Vec<F>, transcript: &mut ProofTranscript) -> Vec<F> {
=======
    pub fn verify(
        &self,
        r: Vec<F>,
        r_prime: Vec<F>,
        transcript: &mut ProofTranscript,
    ) -> (Vec<F>, Vec<F>) {
>>>>>>> 8e68d77b
        let K = r.len().pow2();
        let T = r_prime.len().pow2();
        let z: F = transcript.challenge_scalar();

        let (sumcheck_claim, r_sumcheck) = self
            .sumcheck_proof
            .verify(
                self.rd_wv_claim + z * self.rs1_rv_claim + z.square() * self.rs2_rv_claim,
                T.log_2() + K.log_2(),
                READ_WRITE_CHECK_DEGREE,
                transcript,
            )
            .unwrap();

        // The high-order cycle variables are bound after the switch
        let mut r_cycle = r_sumcheck[self.sumcheck_switch_index..T.log_2()].to_vec();
        // First `sumcheck_switch_index` rounds bind cycle variables from low to high
        r_cycle.extend(r_sumcheck[..self.sumcheck_switch_index].iter().rev());

        // eq(r', r_cycle)
<<<<<<< HEAD
        let eq_eval_cycle = EqPolynomial::new(r_prime).evaluate(&r_cycle);
=======
        let eq_eval_cycle = EqPolynomial::mle(&r_prime, &r_cycle);
        // eq(r, r_address)
        let eq_eval_address = EqPolynomial::mle(&r, &r_address);
>>>>>>> 8e68d77b

        assert_eq!(
            eq_eval_cycle * self.rd_wa_claim * (self.inc_claim + self.val_claim)
                + z * eq_eval_cycle * self.rs1_ra_claim * self.val_claim
                + z.square() * eq_eval_cycle * self.rs2_ra_claim * self.val_claim,
            sumcheck_claim,
            "Read/write-checking sumcheck failed"
        );

        (r_address, r_cycle)
    }
}

/// Implements the sumcheck prover for the Val-evaluation sumcheck described in
/// Section 8.1 and Appendix B of the Twist+Shout paper
/// TODO(moodlezoup): incorporate optimization from Appendix B.2
#[tracing::instrument(skip_all)]
pub fn prove_val_evaluation<
    F: JoltField,
    ProofTranscript: Transcript,
    PCS: CommitmentScheme<ProofTranscript, Field = F>,
>(
    preprocessing: &JoltProverPreprocessing<F, PCS, ProofTranscript>,
    trace: &[RV32IMCycle],
    r_address: Vec<F>,
    r_cycle: Vec<F>,
    claimed_evaluation: F,
    transcript: &mut ProofTranscript,
) -> (ValEvaluationProof<F, ProofTranscript>, Vec<F>) {
    let T = r_cycle.len().pow2();

    // Compute the size-K table storing all eq(r_address, k) evaluations for
    // k \in {0, 1}^log(K)
    let eq_r_address = EqPolynomial::evals(&r_address);

    let span = tracing::span!(tracing::Level::INFO, "compute wa(r_address, j)");
    let _guard = span.enter();

    // Compute the wa polynomial using the above table
    let wa: Vec<F> = trace
        .par_iter()
        .map(|cycle| {
            let instr = cycle.instruction().normalize();
            eq_r_address[instr.operands.rd]
        })
        .collect();
    let mut wa = MultilinearPolynomial::from(wa);

    drop(_guard);
    drop(span);

    let mut inc = CommittedPolynomials::RdInc.generate_witness(preprocessing, trace);

    let span = tracing::span!(tracing::Level::INFO, "compute LT(j, r_cycle)");
    let _guard = span.enter();

    let mut lt: Vec<F> = unsafe_allocate_zero_vec(T);
    for (i, r) in r_cycle.iter().rev().enumerate() {
        let (evals_left, evals_right) = lt.split_at_mut(1 << i);
        evals_left
            .par_iter_mut()
            .zip(evals_right.par_iter_mut())
            .for_each(|(x, y)| {
                *y = *x * r;
                *x += *r - *y;
            });
    }
    let mut lt = MultilinearPolynomial::from(lt);

    drop(_guard);
    drop(span);

    let num_rounds = T.log_2();
    let mut previous_claim = claimed_evaluation;
    let mut r_cycle_prime: Vec<F> = Vec::with_capacity(num_rounds);

    const DEGREE: usize = 3;

    let span = tracing::span!(tracing::Level::INFO, "Val-evaluation sumcheck");
    let _guard = span.enter();

    let mut compressed_polys: Vec<CompressedUniPoly<F>> = Vec::with_capacity(num_rounds);
    for _round in 0..num_rounds {
        #[cfg(test)]
        {
            let expected: F = (0..inc.len())
                .map(|j| inc.get_bound_coeff(j) * wa.get_bound_coeff(j) * lt.get_bound_coeff(j))
                .sum::<F>();
            assert_eq!(
                expected, previous_claim,
                "Sumcheck sanity check failed in round {_round}"
            );
        }

        let inner_span = tracing::span!(tracing::Level::INFO, "Compute univariate poly");
        let _inner_guard = inner_span.enter();

        let univariate_poly_evals: [F; 3] = (0..inc.len() / 2)
            .into_par_iter()
            .map(|i| {
                let inc_evals = inc.sumcheck_evals(i, DEGREE, BindingOrder::LowToHigh);
                let wa_evals = wa.sumcheck_evals(i, DEGREE, BindingOrder::LowToHigh);
                let lt_evals = lt.sumcheck_evals(i, DEGREE, BindingOrder::LowToHigh);

                [
                    inc_evals[0] * wa_evals[0] * lt_evals[0],
                    inc_evals[1] * wa_evals[1] * lt_evals[1],
                    inc_evals[2] * wa_evals[2] * lt_evals[2],
                ]
            })
            .reduce(
                || [F::zero(); 3],
                |running, new| {
                    [
                        running[0] + new[0],
                        running[1] + new[1],
                        running[2] + new[2],
                    ]
                },
            );

        let univariate_poly = UniPoly::from_evals(&[
            univariate_poly_evals[0],
            previous_claim - univariate_poly_evals[0],
            univariate_poly_evals[1],
            univariate_poly_evals[2],
        ]);

        drop(_inner_guard);
        drop(inner_span);

        let compressed_poly = univariate_poly.compress();
        compressed_poly.append_to_transcript(transcript);
        compressed_polys.push(compressed_poly);

        let r_j = transcript.challenge_scalar::<F>();
        r_cycle_prime.push(r_j);

        previous_claim = univariate_poly.evaluate(&r_j);

        // Bind polynomials
        [&mut inc, &mut wa, &mut lt]
            .par_iter_mut()
            .for_each(|poly| poly.bind_parallel(r_j, BindingOrder::LowToHigh));
    }

    let proof = ValEvaluationProof {
        sumcheck_proof: SumcheckInstanceProof::new(compressed_polys),
        inc_claim: inc.final_sumcheck_claim(),
        wa_claim: wa.final_sumcheck_claim(),
    };

    drop_in_background_thread((inc, wa, eq_r_address, lt));

    (proof, r_cycle_prime)
}

#[cfg(test)]
mod tests {
    use ark_bn254::Fr;
    use ark_std::test_rng;
    use rand_core::RngCore;

    use crate::{
        jolt::vm::registers::ReadWriteCheckingProof,
        utils::{
            math::Math,
            transcript::{KeccakTranscript, Transcript},
        },
    };

    #[test]
    fn test_read_write_sumcheck() {
        const T: usize = 1 << 8;
        const K: usize = 16;
        let mut rng = test_rng();

        let mut register = [0u64; K];
        let mut read_addresses: [Vec<usize>; 2] = [Vec::with_capacity(T), Vec::with_capacity(T)];
        let mut write_addresses: Vec<usize> = Vec::with_capacity(T);
        let mut read_values_1: Vec<u64> = Vec::with_capacity(T);
        let mut read_values_2: Vec<u64> = Vec::with_capacity(T);
        let mut write_values: Vec<u64> = Vec::with_capacity(T);
        let mut write_increments: Vec<i128> = Vec::with_capacity(T);
        for _ in 0..T {
            // Random read and write address
            let read_address_1 = rng.next_u64() as usize % K;
            let read_address_2 = rng.next_u64() as usize % K;
            read_addresses[0].push(read_address_1);
            read_addresses[1].push(read_address_2);

            let write_address = rng.next_u64() as usize % K;
            write_addresses.push(write_address);

            // Read the value currently in the read register
            read_values_1.push(register[read_address_1]);
            read_values_2.push(register[read_address_2]);
            // Random write value
            let write_value = rng.next_u64();
            write_values.push(write_value);
            // The increment is the difference between the new value and the old value
            let write_increment = (write_value as i128) - (register[write_address] as i128);
            write_increments.push(write_increment);
            // Write the new value to ram
            register[write_address] = write_value;
        }

        let mut prover_transcript = KeccakTranscript::new(b"test_transcript");
        let r: Vec<Fr> = prover_transcript.challenge_vector(K.log_2());
        let r_prime: Vec<Fr> = prover_transcript.challenge_vector(T.log_2());

        let (proof, r_address, r_cycle) = ReadWriteCheckingProof::prove_from_array(
            write_addresses,
            read_addresses,
            read_values_1,
            read_values_2,
            write_values,
            write_increments,
            &r,
            &r_prime,
            &mut prover_transcript,
        );

        let mut verifier_transcript = KeccakTranscript::new(b"test_transcript");
        verifier_transcript.compare_to(prover_transcript);

        let r: Vec<Fr> = verifier_transcript.challenge_vector(K.log_2());
        let r_prime: Vec<Fr> = verifier_transcript.challenge_vector(T.log_2());

        proof.verify(r, r_prime, &mut verifier_transcript);
    }
}<|MERGE_RESOLUTION|>--- conflicted
+++ resolved
@@ -825,24 +825,8 @@
                         bound_indices[k] = Some(next_bound_index);
                         next_bound_index += 1;
                     }
-<<<<<<< HEAD
                     I_chunk.truncate(next_bound_index);
                 });
-=======
-                    // First time this k has been encountered
-                    let bound_value = if j_prime.is_multiple_of(2) {
-                        // (1 - r_j) * inc_lt + r_j * inc
-                        inc_lt + r_j * (inc - inc_lt)
-                    } else {
-                        r_j * inc_lt
-                    };
-                    I_chunk[next_bound_index] = (j_prime / 2, k, bound_value, inc);
-                    bound_indices[k] = Some(next_bound_index);
-                    next_bound_index += 1;
-                }
-                I_chunk.truncate(next_bound_index);
-            });
->>>>>>> 8e68d77b
 
             drop(_inner_guard);
             drop(inner_span);
@@ -1178,7 +1162,6 @@
         (proof, r_address, r_cycle)
     }
 
-<<<<<<< HEAD
     #[tracing::instrument(skip_all, name = "ReadWriteCheckingProof::prove")]
     pub fn prove(
         trace: &[RV32IMCycle],
@@ -1244,15 +1227,12 @@
         )
     }
 
-    pub fn verify(&self, r: Vec<F>, r_prime: Vec<F>, transcript: &mut ProofTranscript) -> Vec<F> {
-=======
     pub fn verify(
         &self,
         r: Vec<F>,
         r_prime: Vec<F>,
         transcript: &mut ProofTranscript,
     ) -> (Vec<F>, Vec<F>) {
->>>>>>> 8e68d77b
         let K = r.len().pow2();
         let T = r_prime.len().pow2();
         let z: F = transcript.challenge_scalar();
@@ -1271,15 +1251,12 @@
         let mut r_cycle = r_sumcheck[self.sumcheck_switch_index..T.log_2()].to_vec();
         // First `sumcheck_switch_index` rounds bind cycle variables from low to high
         r_cycle.extend(r_sumcheck[..self.sumcheck_switch_index].iter().rev());
+        let r_address = r_sumcheck[T.log_2()..].to_vec();
 
         // eq(r', r_cycle)
-<<<<<<< HEAD
-        let eq_eval_cycle = EqPolynomial::new(r_prime).evaluate(&r_cycle);
-=======
         let eq_eval_cycle = EqPolynomial::mle(&r_prime, &r_cycle);
         // eq(r, r_address)
         let eq_eval_address = EqPolynomial::mle(&r, &r_address);
->>>>>>> 8e68d77b
 
         assert_eq!(
             eq_eval_cycle * self.rd_wa_claim * (self.inc_claim + self.val_claim)
