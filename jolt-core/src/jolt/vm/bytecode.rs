use ark_ec::CurveGroup;
use ark_ff::PrimeField;
use halo2curves::group::Curve;
use merlin::Transcript;
use rand::rngs::StdRng;
use rand_core::RngCore;
use std::{collections::HashMap, marker::PhantomData};

use crate::jolt::trace::{rv::RVTraceRow, JoltProvableTrace};
use crate::lasso::memory_checking::NoPreprocessing;
use crate::poly::eq_poly::EqPolynomial;
use crate::poly::hyrax::{
    matrix_dimensions, BatchedHyraxOpeningProof, HyraxCommitment, HyraxGenerators,
};
use crate::poly::pedersen::PedersenGenerators;
use common::constants::{BYTES_PER_INSTRUCTION, NUM_R1CS_POLYS, RAM_START_ADDRESS, REGISTER_COUNT};
use common::RV32IM;
use common::{to_ram_address, ELFInstruction};

use rayon::prelude::*;

use crate::{
    lasso::memory_checking::{MemoryCheckingProof, MemoryCheckingProver, MemoryCheckingVerifier},
    poly::{
        dense_mlpoly::DensePolynomial,
        identity_poly::IdentityPolynomial,
        structured_poly::{BatchablePolynomials, StructuredOpeningProof},
    },
    subprotocols::concatenated_commitment::{
        ConcatenatedPolynomialCommitment, ConcatenatedPolynomialOpeningProof,
    },
    utils::{errors::ProofVerifyError, is_power_of_two, math::Math},
};

pub type BytecodeProof<F, G> = MemoryCheckingProof<
    G,
    BytecodePolynomials<F, G>,
    BytecodeReadWriteOpenings<F>,
    BytecodeInitFinalOpenings<F>,
>;

#[derive(Debug, Clone, PartialEq)]
pub struct ELFRow {
    /// Memory address as read from the ELF.
    address: usize,
    /// Opcode of the instruction as read from the ELF.
    opcode: u64,
    /// Index of the destination register for this instruction (0 if register is unused).
    rd: u64,
    /// Index of the first source register for this instruction (0 if register is unused).
    rs1: u64,
    /// Index of the second source register for this instruction (0 if register is unused).
    rs2: u64,
    /// "Immediate" value for this instruction (0 if unused).
    imm: u64,
}

impl ELFRow {
    pub fn new(address: usize, opcode: u64, rd: u64, rs1: u64, rs2: u64, imm: u64) -> Self {
        Self {
            address,
            opcode,
            rd,
            rs1,
            rs2,
            imm,
        }
    }

    pub fn no_op(address: usize) -> Self {
        Self {
            address,
            opcode: 0,
            rd: 0,
            rs1: 0,
            rs2: 0,
            imm: 0,
        }
    }

    pub fn random(index: usize, rng: &mut StdRng) -> Self {
        Self {
            address: to_ram_address(index),
            opcode: rng.next_u64() % 64, // Roughly how many opcodes there are
            rd: rng.next_u64() % REGISTER_COUNT,
            rs1: rng.next_u64() % REGISTER_COUNT,
            rs2: rng.next_u64() % REGISTER_COUNT,
            imm: rng.next_u64() % (1 << 20), // U-format instructions have 20-bit imm values
        }
    }

    fn circuit_flags_packed<F: PrimeField>(&self) -> F {
        let circuit_flags: Vec<F> = RVTraceRow::new(
            0,
            RV32IM::from_repr(self.opcode as u8).unwrap(),
            None,
            None,
            None,
            None,
            None,
            None,
            None,
            None,
            None,
            None,
        )
        .to_circuit_flags();

        let circuit_flags_bits: Vec<bool> = circuit_flags
            .iter()
            .map(|x| if x.is_zero() { false } else { true })
            .collect();

        println!("opcode as u8: {:?}", (self.opcode as u8));
        println!(
            "opcode: {:?}",
            RV32IM::from_repr(self.opcode as u8).unwrap()
        );
        println!("bits: {:?}", circuit_flags_bits);

        let mut bytes = [0u8; 2];
        for (idx, bit) in circuit_flags_bits.into_iter().enumerate() {
            let byte = idx / 8;
            let shift = idx % 8;
            bytes[byte] |= (bit as u8) << shift;
        }

        println!("bytes: {:?}", bytes);

        F::from_le_bytes_mod_order(&bytes)
    }
}

pub fn random_bytecode_trace(
    bytecode: &Vec<ELFRow>,
    num_ops: usize,
    rng: &mut StdRng,
) -> Vec<ELFRow> {
    let mut trace: Vec<ELFRow> = Vec::with_capacity(num_ops);
    for _ in 0..num_ops {
        trace.push(bytecode[rng.next_u64() as usize % bytecode.len()].clone());
    }
    trace
}

// TODO(JOLT-74): Consolidate ELFInstruction and ELFRow
impl From<&ELFInstruction> for ELFRow {
    fn from(value: &ELFInstruction) -> Self {
        Self::new(
            value.address as usize,
            value.opcode as u64,
            value.rd.unwrap_or(0),
            value.rs1.unwrap_or(0),
            value.rs2.unwrap_or(0),
            value.imm.unwrap_or(0) as u64, // imm is always cast to its 32-bit repr, signed or unsigned
        )
    }
}

/// Polynomial representation of bytecode as expected by Jolt –– each bytecode address maps to a
/// tuple, containing information about the instruction and its operands.
#[derive(Clone)]
pub struct FiveTuplePoly<F: PrimeField> {
    /// MLE of all opcodes in the bytecode.
    opcode: DensePolynomial<F>,
    /// MLE of all destination register indices in the bytecode.
    rd: DensePolynomial<F>,
    /// MLE of all first source register indices in the bytecode.
    rs1: DensePolynomial<F>,
    /// MLE of all second source register indices in the bytecode.
    rs2: DensePolynomial<F>,
    /// MLE of all immediate values in the bytecode.
    imm: DensePolynomial<F>,
}

impl<F: PrimeField> FiveTuplePoly<F> {
    #[tracing::instrument(skip_all, name = "FiveTuplePoly::from_elf")]
    fn from_elf(elf: &Vec<ELFRow>) -> Self {
        let len = elf.len().next_power_of_two();
        let mut opcodes = vec![0u64; len];
        let mut rds = vec![0u64; len];
        let mut rs1s = vec![0u64; len];
        let mut rs2s = vec![0u64; len];
        let mut imms = vec![0u64; len];

        elf.iter().enumerate().for_each(|(index, row)| {
            opcodes[index] = row.opcode;
            rds[index] = row.rd;
            rs1s[index] = row.rs1;
            rs2s[index] = row.rs2;
            imms[index] = row.imm;
        });

        let (opcode, rd, rs1, rs2, imm) = common::par_join_5!(
            || DensePolynomial::from_u64(&opcodes),
            || DensePolynomial::from_u64(&rds),
            || DensePolynomial::from_u64(&rs1s),
            || DensePolynomial::from_u64(&rs2s),
            || DensePolynomial::from_u64(&imms)
        );

        FiveTuplePoly {
            opcode,
            rd,
            rs1,
            rs2,
            imm,
        }
    }

    #[tracing::instrument(skip_all, name = "FiveTuplePoly::evaluate")]
    /// Evaluates the 5-tuple poly at the lagrange basis `chi`
    fn evaluate_at_chi(&self, chis: &Vec<F>) -> Vec<F> {
        vec![
            self.opcode.evaluate_at_chi(chis),
            self.rd.evaluate_at_chi(chis),
            self.rs1.evaluate_at_chi(chis),
            self.rs2.evaluate_at_chi(chis),
            self.imm.evaluate_at_chi(chis),
        ]
    }

    fn from_elf_r1cs(elf: &Vec<ELFRow>) -> Vec<F> {
        let len = elf.len();

        // pack: [opcode_1, ..., opcode_len, rd_1, ... rd_len, .... imm_1, ... imm_len]
        let mut packed = vec![F::zero(); 5 * len];

        let opcode_index = |index: usize| -> usize { index };
        let rs1_index = |index: usize| -> usize { len + index };
        let rs2_index = |index: usize| -> usize { 2 * len + index };
        let rd_index = |index: usize| -> usize { 3 * len + index };
        let imm_index = |index: usize| -> usize { 4 * len + index };

        // TODO(arasuarun): handle circuit flags here and not in prove_r1cs()
        // let mut circuit_flags = Vec::with_capacity(len * 15);

        for (index, row) in elf.iter().enumerate() {
            packed[opcode_index(index)] = F::from(row.opcode);
            packed[rs1_index(index)] = F::from(row.rs1);
            packed[rs2_index(index)] = F::from(row.rs2);
            packed[rd_index(index)] = F::from(row.rd);
            packed[imm_index(index)] = F::from(row.imm);
        }

        packed
    }
}

pub struct BytecodePolynomials<F: PrimeField, G: CurveGroup<ScalarField = F>> {
    _group: PhantomData<G>,
    /// MLE of read/write addresses. For offline memory checking, each read is paired with a "virtual" write,
    /// so the read addresses and write addresses are the same.
    a_read_write: DensePolynomial<F>,
    /// MLE of read/write values. For offline memory checking, each read is paired with a "virtual" write,
    /// so the read values and write values are the same. There are multiple values (opcode, rd, rs1, etc.)
    /// associated with each memory address, so `v_read_write` comprises multiple polynomials.
    v_read_write: FiveTuplePoly<F>,
    /// MLE of init/final values. Bytecode is read-only data, so the final memory values are unchanged from
    /// the intiial memory values. There are multiple values (opcode, rd, rs1, etc.)
    /// associated with each memory address, so `v_init_final` comprises multiple polynomials.
    v_init_final: FiveTuplePoly<F>,
    /// MLE of the read timestamps.
    t_read: DensePolynomial<F>,
    /// MLE of the final timestamps.
    t_final: DensePolynomial<F>,
}

impl<F: PrimeField, G: CurveGroup<ScalarField = F>> BytecodePolynomials<F, G> {
    #[tracing::instrument(skip_all, name = "BytecodePolynomials::new")]
    pub fn new(mut bytecode: Vec<ELFRow>, mut trace: Vec<ELFRow>) -> Self {
        Self::validate_bytecode(&bytecode, &trace);
        Self::preprocess(&mut bytecode, &mut trace);
        let max_bytecode_address = bytecode.iter().map(|instr| instr.address).max().unwrap();

        // Preprocessing should deal with padding.
        assert!(is_power_of_two(bytecode.len()));
        assert!(is_power_of_two(trace.len()));

        let num_ops = trace.len().next_power_of_two();
        // Bytecode addresses are 0-indexed, so we add one to `max_bytecode_address`
        let code_size = (max_bytecode_address + 1).next_power_of_two();

        let mut a_read_write_usize: Vec<usize> = vec![0; num_ops];
        let mut read_cts: Vec<usize> = vec![0; num_ops];
        let mut final_cts: Vec<usize> = vec![0; code_size];

        for (trace_index, trace) in trace.iter().enumerate() {
            let address = trace.address;
            debug_assert!(address < code_size);
            a_read_write_usize[trace_index] = address;
            let counter = final_cts[address];
            read_cts[trace_index] = counter;
            final_cts[address] = counter + 1;
        }

        let (v_read_write, v_init_final, a_read_write, t_read, t_final) = common::par_join_5!(
            || FiveTuplePoly::from_elf(&trace),
            || FiveTuplePoly::from_elf(&bytecode),
            || DensePolynomial::from_usize(&a_read_write_usize),
            || DensePolynomial::from_usize(&read_cts),
            || DensePolynomial::from_usize(&final_cts)
        );

        Self {
            _group: PhantomData,
            a_read_write,
            v_read_write,
            v_init_final,
            t_read,
            t_final,
        }
    }

<<<<<<< HEAD
=======
    #[tracing::instrument(skip_all, name = "BytecodePolynomials::get_polys_r1cs")]
>>>>>>> d2876900
    pub fn get_polys_r1cs(&self) -> (Vec<F>, Vec<F>) {
        let a_read_write_evals = self.a_read_write.evals().clone();
        let v_read_write_evals = [
            self.v_read_write.opcode.evals(),
            self.v_read_write.rs1.evals(),
            self.v_read_write.rs2.evals(),
            self.v_read_write.rd.evals(),
            self.v_read_write.imm.evals(),
        ].concat();

        (a_read_write_evals, v_read_write_evals)
    }

    #[tracing::instrument(skip_all, name = "BytecodePolynomials::new")]
    pub fn r1cs_polys_from_bytecode(
        mut bytecode: Vec<ELFRow>,
        mut trace: Vec<ELFRow>,
    ) -> [Vec<F>; 3] {
        // As R1CS isn't padded, measure length here before padding is applied.
        let num_ops: usize = trace.len();

        Self::validate_bytecode(&bytecode, &trace);
        Self::preprocess(&mut bytecode, &mut trace);

        // ignore the padding
        let trace = trace.drain(0..num_ops).collect::<Vec<ELFRow>>();

        let max_bytecode_address = bytecode.iter().map(|instr| instr.address).max().unwrap();

        // Bytecode addresses are 0-indexed, so we add one to `max_bytecode_address`
        let code_size = (max_bytecode_address + 1).next_power_of_two();

        let mut a_read_write_usize: Vec<usize> = vec![0; num_ops];
        let mut read_cts: Vec<usize> = vec![0; num_ops];
        let mut final_cts: Vec<usize> = vec![0; code_size];

        for (trace_index, trace) in trace.iter().take(num_ops).enumerate() {
            let address = trace.address * 4 + RAM_START_ADDRESS as usize;
            // debug_assert!(address < code_size);
            a_read_write_usize[trace_index] = trace.address;
            let counter = final_cts[trace.address];
            read_cts[trace_index] = counter;
            final_cts[trace.address] = counter + 1;
        }

        // create a closure to convert usize to F vector
        let to_f_vec = |vec: &Vec<usize>| -> Vec<F> {
            vec.iter()
                .map(|x| F::from_u64(*x as u64).unwrap())
                .collect()
        };

        let v_read_write = FiveTuplePoly::from_elf_r1cs(&trace);

        [
            to_f_vec(&a_read_write_usize),
            v_read_write,
            to_f_vec(&read_cts),
        ]
    }

    #[tracing::instrument(skip_all, name = "BytecodePolynomials::validate_bytecode")]
    fn validate_bytecode(bytecode: &Vec<ELFRow>, trace: &Vec<ELFRow>) {
        let mut bytecode_map: HashMap<usize, &ELFRow> = HashMap::new();

        for bytecode_row in bytecode.iter() {
            bytecode_map.insert(bytecode_row.address, bytecode_row);
        }

        for trace_row in trace {
            assert_eq!(
                **bytecode_map
                    .get(&trace_row.address)
                    .expect("couldn't find in bytecode"),
                *trace_row
            );
        }
    }

    #[tracing::instrument(skip_all, name = "BytecodePolynomials::preprocess")]
    fn preprocess(bytecode: &mut Vec<ELFRow>, trace: &mut Vec<ELFRow>) {
        for instruction in bytecode.iter_mut() {
            assert!(instruction.address >= RAM_START_ADDRESS as usize);
            assert!(instruction.address % BYTES_PER_INSTRUCTION == 0);
            instruction.address -= RAM_START_ADDRESS as usize;
            instruction.address /= BYTES_PER_INSTRUCTION;
        }
        for instruction in trace.iter_mut() {
            assert!(instruction.address >= RAM_START_ADDRESS as usize);
            assert!(instruction.address % BYTES_PER_INSTRUCTION == 0);
            instruction.address -= RAM_START_ADDRESS as usize;
            instruction.address /= BYTES_PER_INSTRUCTION;
        }

        // Bytecode: Add single no_op instruction at adddress | ELF + 1 |
        let no_op_address = bytecode.last().unwrap().address + 1;
        bytecode.push(ELFRow::no_op(no_op_address));

        // Bytecode: Pad to nearest power of 2
        for _ in bytecode.len()..bytecode.len().next_power_of_two() {
            bytecode.push(ELFRow::no_op(0));
        }

        // Trace: Pad to nearest power of 2
        for _trace_i in trace.len()..trace.len().next_power_of_two() {
            // All padded elements of the trace point at the no_op row of the ELF
            trace.push(ELFRow::no_op(no_op_address));
        }
    }

    /// Computes the maximum number of group generators needed to commit to bytecode
    /// polynomials using Hyrax, given the maximum bytecode size and maximum trace length.
    pub fn num_generators(max_bytecode_size: usize, max_trace_length: usize) -> usize {
        // Account for no-op appended to end of bytecode
        let max_bytecode_size = (max_bytecode_size + 1).next_power_of_two();
        let max_trace_length = max_trace_length.next_power_of_two();

        // a_read_write, t_read, v_read_write (opcode, rs1, rs2, rd, imm)
        let num_read_write_generators =
            matrix_dimensions(max_trace_length.log_2(), NUM_R1CS_POLYS).1;
        // t_final, v_init_final (opcode, rs1, rs2, rd, imm)
        let num_init_final_generators =
            matrix_dimensions((max_bytecode_size * 6).next_power_of_two().log_2(), 1).1;
        std::cmp::max(num_read_write_generators, num_init_final_generators)
    }
}

pub struct BatchedBytecodePolynomials<F: PrimeField> {
    // Contains:
    // - t_final, v_init_final
    combined_init_final: DensePolynomial<F>,
}

pub struct BytecodeCommitment<G: CurveGroup> {
    pub read_write_generators: HyraxGenerators<NUM_R1CS_POLYS, G>,
    pub read_write_commitments: Vec<HyraxCommitment<NUM_R1CS_POLYS, G>>,

    // Combined commitment for:
    // - t_final, v_init_final
    pub init_final_commitments: ConcatenatedPolynomialCommitment<G>,
}

// impl<G: CurveGroup> BytecodeCommitment<G> {
//     pub fn get_polys_r1cs(&self) -> Vec<HyraxCommitment<NUM_R1CS_POLYS, G>> {
//         self.read_write_commitments
//     } 
// }

impl<F, G> BatchablePolynomials<G> for BytecodePolynomials<F, G>
where
    F: PrimeField,
    G: CurveGroup<ScalarField = F>,
{
    type BatchedPolynomials = BatchedBytecodePolynomials<F>;
    type Commitment = BytecodeCommitment<G>;

    #[tracing::instrument(skip_all, name = "BytecodePolynomials::batch")]
    fn batch(&self) -> Self::BatchedPolynomials {
        let combined_init_final = DensePolynomial::merge(&vec![
            &self.t_final,
            &self.v_init_final.opcode,
            &self.v_init_final.rd,
            &self.v_init_final.rs1,
            &self.v_init_final.rs2,
            &self.v_init_final.imm,
        ]);

        Self::BatchedPolynomials {
            combined_init_final,
        }
    }

    #[tracing::instrument(skip_all, name = "BytecodePolynomials::commit")]
    fn commit(
        &self,
        batched_polys: &Self::BatchedPolynomials,
        pedersen_generators: &PedersenGenerators<G>,
    ) -> Self::Commitment {
        let read_write_generators =
            HyraxGenerators::new(self.a_read_write.get_num_vars(), pedersen_generators);
        let read_write_commitments = [
            &self.a_read_write,
            &self.t_read, // t_read isn't used in r1cs, but it's cleaner to commit to it as a rectangular matrix alongside everything else
            &self.v_read_write.opcode,
            &self.v_read_write.rd,
            &self.v_read_write.rs1,
            &self.v_read_write.rs2,
            &self.v_read_write.imm,
        ]
        .par_iter()
        .map(|poly| HyraxCommitment::commit(poly, &read_write_generators))
        .collect::<Vec<_>>();

        let init_final_commitments = batched_polys
            .combined_init_final
            .combined_commit(pedersen_generators);

        Self::Commitment {
            read_write_generators,
            read_write_commitments,
            init_final_commitments,
        }
    }
}

impl<F, G> MemoryCheckingProver<F, G, BytecodePolynomials<F, G>, NoPreprocessing>
    for BytecodeProof<F, G>
where
    F: PrimeField,
    G: CurveGroup<ScalarField = F>,
{
    type ReadWriteOpenings = BytecodeReadWriteOpenings<F>;
    type InitFinalOpenings = BytecodeInitFinalOpenings<F>;

    // [a, opcode, rd, rs1, rs2, imm, t]
    type MemoryTuple = [F; 7];

    fn fingerprint(inputs: &Self::MemoryTuple, gamma: &F, tau: &F) -> F {
        let mut result = F::zero();
        let mut gamma_term = F::one();
        for input in inputs {
            result += *input * gamma_term;
            gamma_term *= gamma;
        }
        result - tau
    }

    #[tracing::instrument(skip_all, name = "BytecodePolynomials::compute_leaves")]
    fn compute_leaves(
        _: &NoPreprocessing,
        polynomials: &BytecodePolynomials<F, G>,
        gamma: &F,
        tau: &F,
    ) -> (Vec<DensePolynomial<F>>, Vec<DensePolynomial<F>>) {
        let num_ops = polynomials.a_read_write.len();
        let memory_size = polynomials.v_init_final.opcode.len();

        let read_fingerprints = (0..num_ops)
            .into_par_iter()
            .map(|i| {
                Self::fingerprint(
                    &[
                        polynomials.a_read_write[i],
                        polynomials.v_read_write.opcode[i],
                        polynomials.v_read_write.rd[i],
                        polynomials.v_read_write.rs1[i],
                        polynomials.v_read_write.rs2[i],
                        polynomials.v_read_write.imm[i],
                        polynomials.t_read[i],
                    ],
                    gamma,
                    tau,
                )
            })
            .collect();
        let read_leaves = DensePolynomial::new(read_fingerprints);

        let init_fingerprints = (0..memory_size)
            .into_par_iter()
            .map(|i| {
                Self::fingerprint(
                    &[
                        F::from_u64(i as u64).unwrap(),
                        polynomials.v_init_final.opcode[i],
                        polynomials.v_init_final.rd[i],
                        polynomials.v_init_final.rs1[i],
                        polynomials.v_init_final.rs2[i],
                        polynomials.v_init_final.imm[i],
                        F::zero(),
                    ],
                    gamma,
                    tau,
                )
            })
            .collect();
        let init_leaves = DensePolynomial::new(init_fingerprints);

        let write_fingerprints = (0..num_ops)
            .into_par_iter()
            .map(|i| {
                Self::fingerprint(
                    &[
                        polynomials.a_read_write[i],
                        polynomials.v_read_write.opcode[i],
                        polynomials.v_read_write.rd[i],
                        polynomials.v_read_write.rs1[i],
                        polynomials.v_read_write.rs2[i],
                        polynomials.v_read_write.imm[i],
                        polynomials.t_read[i] + F::one(),
                    ],
                    gamma,
                    tau,
                )
            })
            .collect();
        let write_leaves = DensePolynomial::new(write_fingerprints);

        let final_fingerprints = (0..memory_size)
            .into_par_iter()
            .map(|i| {
                Self::fingerprint(
                    &[
                        F::from_u64(i as u64).unwrap(),
                        polynomials.v_init_final.opcode[i],
                        polynomials.v_init_final.rd[i],
                        polynomials.v_init_final.rs1[i],
                        polynomials.v_init_final.rs2[i],
                        polynomials.v_init_final.imm[i],
                        polynomials.t_final[i],
                    ],
                    gamma,
                    tau,
                )
            })
            .collect();
        let final_leaves = DensePolynomial::new(final_fingerprints);

        (
            vec![read_leaves, write_leaves],
            vec![init_leaves, final_leaves],
        )
    }

    fn protocol_name() -> &'static [u8] {
        b"Bytecode memory checking"
    }
}

impl<F, G> MemoryCheckingVerifier<F, G, BytecodePolynomials<F, G>, NoPreprocessing>
    for BytecodeProof<F, G>
where
    F: PrimeField,
    G: CurveGroup<ScalarField = F>,
{
    fn read_tuples(
        _: &NoPreprocessing,
        openings: &Self::ReadWriteOpenings,
    ) -> Vec<Self::MemoryTuple> {
        vec![[
            openings.a_read_write_opening,
            openings.v_read_write_openings[0], // opcode
            openings.v_read_write_openings[1], // rd
            openings.v_read_write_openings[2], // rs1
            openings.v_read_write_openings[3], // rs2
            openings.v_read_write_openings[4], // imm
            openings.t_read_opening,
        ]]
    }
    fn write_tuples(
        _: &NoPreprocessing,
        openings: &Self::ReadWriteOpenings,
    ) -> Vec<Self::MemoryTuple> {
        vec![[
            openings.a_read_write_opening,
            openings.v_read_write_openings[0], // opcode
            openings.v_read_write_openings[1], // rd
            openings.v_read_write_openings[2], // rs1
            openings.v_read_write_openings[3], // rs2
            openings.v_read_write_openings[4], // imm
            openings.t_read_opening + F::one(),
        ]]
    }
    fn init_tuples(
        _: &NoPreprocessing,
        openings: &Self::InitFinalOpenings,
    ) -> Vec<Self::MemoryTuple> {
        vec![[
            openings.a_init_final.unwrap(),
            openings.v_init_final[0], // opcode
            openings.v_init_final[1], // rd
            openings.v_init_final[2], // rs1
            openings.v_init_final[3], // rs2
            openings.v_init_final[4], // imm
            F::zero(),
        ]]
    }
    fn final_tuples(
        _: &NoPreprocessing,
        openings: &Self::InitFinalOpenings,
    ) -> Vec<Self::MemoryTuple> {
        vec![[
            openings.a_init_final.unwrap(),
            openings.v_init_final[0], // opcode
            openings.v_init_final[1], // rd
            openings.v_init_final[2], // rs1
            openings.v_init_final[3], // rs2
            openings.v_init_final[4], // imm
            openings.t_final,
        ]]
    }
}

pub struct BytecodeReadWriteOpenings<F>
where
    F: PrimeField,
{
    /// Evaluation of the a_read_write polynomial at the opening point.
    a_read_write_opening: F,
    /// Evaluation of the v_read_write polynomials at the opening point.
    v_read_write_openings: Vec<F>,
    /// Evaluation of the t_read polynomial at the opening point.
    t_read_opening: F,
}

impl<F, G> StructuredOpeningProof<F, G, BytecodePolynomials<F, G>> for BytecodeReadWriteOpenings<F>
where
    F: PrimeField,
    G: CurveGroup<ScalarField = F>,
{
    type Proof = BatchedHyraxOpeningProof<NUM_R1CS_POLYS, G>;

    #[tracing::instrument(skip_all, name = "BytecodeReadWriteOpenings::open")]
    fn open(polynomials: &BytecodePolynomials<F, G>, opening_point: &Vec<F>) -> Self {
        let chis = EqPolynomial::new(opening_point.to_vec()).evals();
        Self {
            a_read_write_opening: polynomials.a_read_write.evaluate_at_chi(&chis),
            v_read_write_openings: polynomials.v_read_write.evaluate_at_chi(&chis),
            t_read_opening: polynomials.t_read.evaluate_at_chi(&chis),
        }
    }

    #[tracing::instrument(skip_all, name = "BytecodeReadWriteOpenings::prove_openings")]
    fn prove_openings(
        polynomials: &BytecodePolynomials<F, G>,
        _: &BatchedBytecodePolynomials<F>,
        opening_point: &Vec<F>,
        openings: &Self,
        transcript: &mut Transcript,
    ) -> Self::Proof {
        let mut combined_openings: Vec<F> = vec![
            openings.a_read_write_opening.clone(),
            openings.t_read_opening.clone(),
        ];
        combined_openings.extend(openings.v_read_write_openings.iter());

        BatchedHyraxOpeningProof::prove(
            &[
                &polynomials.a_read_write,
                &polynomials.t_read,
                &polynomials.v_read_write.opcode,
                &polynomials.v_read_write.rd,
                &polynomials.v_read_write.rs1,
                &polynomials.v_read_write.rs2,
                &polynomials.v_read_write.imm,
            ],
            &opening_point,
            &combined_openings,
            transcript,
        )
    }

    fn verify_openings(
        &self,
        opening_proof: &Self::Proof,
        commitment: &BytecodeCommitment<G>,
        opening_point: &Vec<F>,
        transcript: &mut Transcript,
    ) -> Result<(), ProofVerifyError> {
        let mut combined_openings: Vec<F> = vec![
            self.a_read_write_opening.clone(),
            self.t_read_opening.clone(),
        ];
        combined_openings.extend(self.v_read_write_openings.iter());

        opening_proof.verify(
            &commitment.read_write_generators,
            opening_point,
            &combined_openings,
            &commitment.read_write_commitments.iter().collect::<Vec<_>>(),
            transcript,
        )
    }
}

pub struct BytecodeInitFinalOpenings<F>
where
    F: PrimeField,
{
    /// Evaluation of the a_init_final polynomial at the opening point. Computed by the verifier in `compute_verifier_openings`.
    a_init_final: Option<F>,
    /// Evaluation of the v_init/final polynomials at the opening point.
    v_init_final: Vec<F>,
    /// Evaluation of the t_final polynomial at the opening point.
    t_final: F,
}

impl<F, G> StructuredOpeningProof<F, G, BytecodePolynomials<F, G>> for BytecodeInitFinalOpenings<F>
where
    F: PrimeField,
    G: CurveGroup<ScalarField = F>,
{
    #[tracing::instrument(skip_all, name = "BytecodeInitFinalOpenings::open")]
    fn open(polynomials: &BytecodePolynomials<F, G>, opening_point: &Vec<F>) -> Self {
        let chis = EqPolynomial::new(opening_point.to_vec()).evals();
        Self {
            a_init_final: None,
            v_init_final: polynomials.v_init_final.evaluate_at_chi(&chis),
            t_final: polynomials.t_final.evaluate_at_chi(&chis),
        }
    }

    #[tracing::instrument(skip_all, name = "BytecodeInitFinalOpenings::prove_openings")]
    fn prove_openings(
        _: &BytecodePolynomials<F, G>,
        batched_polynomials: &BatchedBytecodePolynomials<F>,
        opening_point: &Vec<F>,
        openings: &Self,
        transcript: &mut Transcript,
    ) -> Self::Proof {
        let mut combined_openings: Vec<F> = vec![openings.t_final];
        combined_openings.extend(openings.v_init_final.iter());
        ConcatenatedPolynomialOpeningProof::prove(
            &batched_polynomials.combined_init_final,
            &opening_point,
            &combined_openings,
            transcript,
        )
    }

    fn compute_verifier_openings(&mut self, opening_point: &Vec<F>) {
        self.a_init_final =
            Some(IdentityPolynomial::new(opening_point.len()).evaluate(opening_point));
    }

    fn verify_openings(
        &self,
        opening_proof: &Self::Proof,
        commitment: &BytecodeCommitment<G>,
        opening_point: &Vec<F>,
        transcript: &mut Transcript,
    ) -> Result<(), ProofVerifyError> {
        let mut combined_openings: Vec<F> = vec![self.t_final.clone()];
        combined_openings.extend(self.v_init_final.iter());

        opening_proof.verify(
            opening_point,
            &combined_openings,
            &commitment.init_final_commitments,
            transcript,
        )
    }
}

#[cfg(test)]
mod tests {
    use super::*;
    use ark_curve25519::{EdwardsProjective, Fr};
    use std::collections::HashSet;

    #[test]
    fn five_tuple_poly() {
        let program = vec![
            ELFRow::new(to_ram_address(0), 2u64, 3u64, 4u64, 5u64, 6u64),
            ELFRow::new(to_ram_address(1), 7u64, 8u64, 9u64, 10u64, 11u64),
            ELFRow::new(to_ram_address(2), 12u64, 13u64, 14u64, 15u64, 16u64),
            ELFRow::new(to_ram_address(3), 17u64, 18u64, 19u64, 20u64, 21u64),
        ];
        let tuple: FiveTuplePoly<Fr> = FiveTuplePoly::from_elf(&program);
        let expected_opcode: DensePolynomial<Fr> = DensePolynomial::from_usize(&vec![2, 7, 12, 17]);
        let expected_rd: DensePolynomial<Fr> = DensePolynomial::from_usize(&vec![3, 8, 13, 18]);
        let expected_rs1: DensePolynomial<Fr> = DensePolynomial::from_usize(&vec![4, 9, 14, 19]);
        let expected_rs2: DensePolynomial<Fr> = DensePolynomial::from_usize(&vec![5, 10, 15, 20]);
        let expected_imm: DensePolynomial<Fr> = DensePolynomial::from_usize(&vec![6, 11, 16, 21]);
        assert_eq!(tuple.opcode, expected_opcode);
        assert_eq!(tuple.rd, expected_rd);
        assert_eq!(tuple.rs1, expected_rs1);
        assert_eq!(tuple.rs2, expected_rs2);
        assert_eq!(tuple.imm, expected_imm);
    }

    fn get_difference<T: Clone + Eq + std::hash::Hash>(vec1: &[T], vec2: &[T]) -> Vec<T> {
        let set1: HashSet<_> = vec1.iter().cloned().collect();
        let set2: HashSet<_> = vec2.iter().cloned().collect();
        set1.symmetric_difference(&set2).cloned().collect()
    }

    #[test]
    fn bytecode_poly_leaf_construction() {
        let program = vec![
            ELFRow::new(to_ram_address(0), 2u64, 2u64, 2u64, 2u64, 2u64),
            ELFRow::new(to_ram_address(1), 4u64, 4u64, 4u64, 4u64, 4u64),
            ELFRow::new(to_ram_address(2), 8u64, 8u64, 8u64, 8u64, 8u64),
            ELFRow::new(to_ram_address(3), 16u64, 16u64, 16u64, 16u64, 16u64),
        ];
        let trace = vec![
            ELFRow::new(to_ram_address(3), 16u64, 16u64, 16u64, 16u64, 16u64),
            ELFRow::new(to_ram_address(2), 8u64, 8u64, 8u64, 8u64, 8u64),
        ];
        let polys: BytecodePolynomials<Fr, EdwardsProjective> =
            BytecodePolynomials::new(program, trace);

        let (gamma, tau) = (&Fr::from(100), &Fr::from(35));
        let (read_write_leaves, init_final_leaves) =
            BytecodeProof::compute_leaves(&NoPreprocessing, &polys, &gamma, &tau);
        let init_leaves = &init_final_leaves[0];
        let read_leaves = &read_write_leaves[0];
        let write_leaves = &read_write_leaves[1];
        let final_leaves = &init_final_leaves[1];

        let read_final_leaves = vec![read_leaves.evals(), final_leaves.evals()].concat();
        let init_write_leaves = vec![init_leaves.evals(), write_leaves.evals()].concat();
        let difference: Vec<Fr> = get_difference(&read_final_leaves, &init_write_leaves);
        assert_eq!(difference.len(), 0);
    }

    #[test]
    fn e2e_memchecking() {
        let program = vec![
            ELFRow::new(to_ram_address(0), 2u64, 2u64, 2u64, 2u64, 2u64),
            ELFRow::new(to_ram_address(1), 4u64, 4u64, 4u64, 4u64, 4u64),
            ELFRow::new(to_ram_address(2), 8u64, 8u64, 8u64, 8u64, 8u64),
            ELFRow::new(to_ram_address(3), 16u64, 16u64, 16u64, 16u64, 16u64),
        ];
        let trace = vec![
            ELFRow::new(to_ram_address(3), 16u64, 16u64, 16u64, 16u64, 16u64),
            ELFRow::new(to_ram_address(2), 8u64, 8u64, 8u64, 8u64, 8u64),
        ];
        let num_generators = BytecodePolynomials::<Fr, EdwardsProjective>::num_generators(
            program.len(),
            trace.len(),
        );

        let polys: BytecodePolynomials<Fr, EdwardsProjective> =
            BytecodePolynomials::new(program, trace);

        let mut transcript = Transcript::new(b"test_transcript");

        let batched_polys = polys.batch();
        let generators = PedersenGenerators::new(num_generators, b"test");
        let commitments = polys.commit(&batched_polys, &generators);
        let proof = BytecodeProof::prove_memory_checking(
            &NoPreprocessing,
            &polys,
            &batched_polys,
            &mut transcript,
        );

        let mut transcript = Transcript::new(b"test_transcript");
        BytecodeProof::verify_memory_checking(
            &NoPreprocessing,
            proof,
            &commitments,
            &mut transcript,
        )
        .expect("proof should verify");
    }

    #[test]
    fn e2e_mem_checking_non_pow_2() {
        let program = vec![
            ELFRow::new(to_ram_address(0), 2u64, 2u64, 2u64, 2u64, 2u64),
            ELFRow::new(to_ram_address(1), 4u64, 4u64, 4u64, 4u64, 4u64),
            ELFRow::new(to_ram_address(2), 8u64, 8u64, 8u64, 8u64, 8u64),
            ELFRow::new(to_ram_address(3), 16u64, 16u64, 16u64, 16u64, 16u64),
            ELFRow::new(to_ram_address(4), 32u64, 32u64, 32u64, 32u64, 32u64),
        ];
        let trace = vec![
            ELFRow::new(to_ram_address(3), 16u64, 16u64, 16u64, 16u64, 16u64),
            ELFRow::new(to_ram_address(2), 8u64, 8u64, 8u64, 8u64, 8u64),
            ELFRow::new(to_ram_address(4), 32u64, 32u64, 32u64, 32u64, 32u64),
        ];

        let num_generators = BytecodePolynomials::<Fr, EdwardsProjective>::num_generators(
            program.len(),
            trace.len(),
        );
        let polys: BytecodePolynomials<Fr, EdwardsProjective> =
            BytecodePolynomials::new(program, trace);
        let batch = polys.batch();
        let generators = PedersenGenerators::new(num_generators, b"test");
        let commitments = polys.commit(&batch, &generators);

        let mut transcript = Transcript::new(b"test_transcript");

        let proof =
            BytecodeProof::prove_memory_checking(&NoPreprocessing, &polys, &batch, &mut transcript);

        let mut transcript = Transcript::new(b"test_transcript");
        BytecodeProof::verify_memory_checking(
            &NoPreprocessing,
            proof,
            &commitments,
            &mut transcript,
        )
        .expect("should verify");
    }

    #[test]
    #[should_panic]
    fn bytecode_validation_fake_trace() {
        let program = vec![
            ELFRow::new(to_ram_address(0), 2u64, 2u64, 2u64, 2u64, 2u64),
            ELFRow::new(to_ram_address(1), 4u64, 4u64, 4u64, 4u64, 4u64),
            ELFRow::new(to_ram_address(2), 8u64, 8u64, 8u64, 8u64, 8u64),
            ELFRow::new(to_ram_address(3), 16u64, 16u64, 16u64, 16u64, 16u64),
            ELFRow::new(to_ram_address(4), 32u64, 32u64, 32u64, 32u64, 32u64),
        ];
        let trace = vec![
            ELFRow::new(to_ram_address(3), 16u64, 16u64, 16u64, 16u64, 16u64),
            ELFRow::new(to_ram_address(2), 8u64, 8u64, 8u64, 8u64, 8u64),
            ELFRow::new(to_ram_address(5), 0u64, 0u64, 0u64, 0u64, 0u64), // no_op: shouldn't exist in pgoram
        ];
        let _polys: BytecodePolynomials<Fr, EdwardsProjective> =
            BytecodePolynomials::new(program, trace);
    }

    #[test]
    #[should_panic]
    fn bytecode_validation_bad_prog_increment() {
        let program = vec![
            ELFRow::new(to_ram_address(0), 2u64, 2u64, 2u64, 2u64, 2u64),
            ELFRow::new(to_ram_address(1), 4u64, 4u64, 4u64, 4u64, 4u64),
            ELFRow::new(to_ram_address(2), 8u64, 8u64, 8u64, 8u64, 8u64),
            ELFRow::new(to_ram_address(4), 16u64, 16u64, 16u64, 16u64, 16u64), // Increment by 2
        ];
        let trace = vec![
            ELFRow::new(to_ram_address(3), 16u64, 16u64, 16u64, 16u64, 16u64),
            ELFRow::new(to_ram_address(2), 8u64, 8u64, 8u64, 8u64, 8u64),
        ];
        let _polys: BytecodePolynomials<Fr, EdwardsProjective> =
            BytecodePolynomials::new(program, trace);
    }
}<|MERGE_RESOLUTION|>--- conflicted
+++ resolved
@@ -312,10 +312,7 @@
         }
     }
 
-<<<<<<< HEAD
-=======
     #[tracing::instrument(skip_all, name = "BytecodePolynomials::get_polys_r1cs")]
->>>>>>> d2876900
     pub fn get_polys_r1cs(&self) -> (Vec<F>, Vec<F>) {
         let a_read_write_evals = self.a_read_write.evals().clone();
         let v_read_write_evals = [
