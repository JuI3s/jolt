#![allow(clippy::too_many_arguments)]

use std::vec;

use crate::{
    field::{JoltField, OptimizedMul},
    jolt::{
        vm::{JoltCommitments, JoltProverPreprocessing},
        witness::CommittedPolynomials,
    },
    poly::{
        commitment::commitment_scheme::CommitmentScheme,
        eq_poly::EqPolynomial,
        identity_poly::UnmapRamAddressPolynomial,
        multilinear_polynomial::{
            self, BindingOrder, MultilinearPolynomial, PolynomialBinding, PolynomialEvaluation,
        },
        opening_proof::{ProverOpeningAccumulator, VerifierOpeningAccumulator},
        unipoly::{CompressedUniPoly, UniPoly},
    },
    subprotocols::{
        ra_virtual::{RAProof, RASumcheck},
        sumcheck::SumcheckInstanceProof,
    },
    utils::{
        errors::ProofVerifyError,
        math::Math,
        thread::{drop_in_background_thread, unsafe_allocate_zero_vec},
        transcript::{AppendToTranscript, Transcript},
    },
};
use ark_serialize::{CanonicalDeserialize, CanonicalSerialize};
use common::{constants::BYTES_PER_INSTRUCTION, jolt_device::MemoryLayout};
use rayon::prelude::*;
use tracer::{
    instruction::{RAMAccess, RV32IMCycle},
    JoltDevice,
};

#[derive(Debug, Clone, CanonicalSerialize, CanonicalDeserialize)]
pub struct RAMPreprocessing {
    min_bytecode_address: u64,
    bytecode_words: Vec<u32>,
}

impl RAMPreprocessing {
    pub fn preprocess(memory_init: Vec<(u64, u8)>) -> Self {
        let min_bytecode_address = memory_init
            .iter()
            .map(|(address, _)| *address)
            .min()
            .unwrap_or(0);

        let max_bytecode_address = memory_init
            .iter()
            .map(|(address, _)| *address)
            .max()
            .unwrap_or(0)
            + (BYTES_PER_INSTRUCTION as u64 - 1); // For RV32IM, instructions occupy 4 bytes, so the max bytecode address is the max instruction address + 3

        let num_words = max_bytecode_address.next_multiple_of(4) / 4 - min_bytecode_address / 4 + 1;
        let mut bytecode_words = vec![0u32; num_words as usize];
        // Convert bytes into words and populate `bytecode_words`
        for chunk in
            memory_init.chunk_by(|(address_a, _), (address_b, _)| address_a / 4 == address_b / 4)
        {
            let mut word = [0u8; 4];
            for (address, byte) in chunk {
                word[(address % 4) as usize] = *byte;
            }
            let word = u32::from_le_bytes(word);
            let remapped_index = (chunk[0].0 / 4 - min_bytecode_address / 4) as usize;
            bytecode_words[remapped_index] = word;
        }

        Self {
            min_bytecode_address,
            bytecode_words,
        }
    }
}

#[derive(CanonicalSerialize, CanonicalDeserialize, Debug, Clone)]
pub struct RAMTwistProof<F: JoltField, ProofTranscript: Transcript> {
    pub(crate) K: usize,
    /// Proof for the read-checking and write-checking sumchecks
    /// (steps 3 and 4 of Figure 9).
    read_write_checking_proof: ReadWriteCheckingProof<F, ProofTranscript>,
    /// Proof of the Val-evaluation sumcheck (step 6 of Figure 9).
    val_evaluation_proof: ValEvaluationProof<F, ProofTranscript>,

    booleanity_proof: BooleanityProof<F, ProofTranscript>,
    ra_proof: RAProof<F, ProofTranscript>,
    hamming_weight_proof: HammingWeightProof<F, ProofTranscript>,
    raf_evaluation_proof: RafEvaluationProof<F, ProofTranscript>,
}

const READ_WRITE_CHECK_DEGREE: usize = 3;

#[derive(CanonicalSerialize, CanonicalDeserialize, Debug, Clone)]
pub struct ReadWriteCheckingProof<F: JoltField, ProofTranscript: Transcript> {
    /// Joint sumcheck proof for the read-checking and write-checking sumchecks
    /// (steps 3 and 4 of Figure 9).
    sumcheck_proof: SumcheckInstanceProof<F, ProofTranscript>,
    /// The claimed evaluation ra(r_address, r_cycle) output by the read/write-
    /// checking sumcheck.
    ra_claim: F,
    /// The claimed evaluation rv(r') proven by the read-checking sumcheck.
    rv_claim: F,
    /// The claimed evaluation wv(r_address, r_cycle) output by the read/write-
    /// checking sumcheck.
    wv_claim: F,
    /// The claimed evaluation val(r_address, r_cycle) output by the read/write-
    /// checking sumcheck.
    val_claim: F,
    /// The claimed evaluation Inc(r, r') proven by the write-checking sumcheck.
    inc_claim: F,
    /// The sumcheck round index at which we switch from binding cycle variables
    /// to binding address variables.
    sumcheck_switch_index: usize,
}

#[derive(CanonicalSerialize, CanonicalDeserialize, Debug, Clone)]
pub struct ValEvaluationProof<F: JoltField, ProofTranscript: Transcript> {
    /// Sumcheck proof for the Val-evaluation sumcheck (steps 6 of Figure 9).
    sumcheck_proof: SumcheckInstanceProof<F, ProofTranscript>,
    /// The claimed evaluation Inc(r_cycle') output by the Val-evaluation sumcheck.
    inc_claim: F,
    /// The claimed evaluation wa(r_address, r_cycle') output by the Val-evaluation sumcheck.
    wa_claim: F,
}

#[derive(CanonicalSerialize, CanonicalDeserialize, Debug, Clone)]
pub struct BooleanityProof<F, ProofTranscript>
where
    F: JoltField,
    ProofTranscript: Transcript,
{
    sumcheck_proof: SumcheckInstanceProof<F, ProofTranscript>,
    ra_claim: F,
}

#[derive(CanonicalSerialize, CanonicalDeserialize, Debug, Clone)]
pub struct HammingWeightProof<F, ProofTranscript>
where
    F: JoltField,
    ProofTranscript: Transcript,
{
    sumcheck_proof: SumcheckInstanceProof<F, ProofTranscript>,
    ra_claim: F,
}

#[derive(CanonicalSerialize, CanonicalDeserialize, Debug, Clone)]
pub struct RafEvaluationProof<F: JoltField, ProofTranscript: Transcript> {
    sumcheck_proof: SumcheckInstanceProof<F, ProofTranscript>,
    ra_claim: F,
    raf_claim: F,
}

impl<F: JoltField, ProofTranscript: Transcript> RafEvaluationProof<F, ProofTranscript> {
    #[tracing::instrument(skip_all, name = "RafEvaluationProof::prove")]
    pub fn prove(
        trace: &[RV32IMCycle],
        memory_layout: &MemoryLayout,
        r_cycle: Vec<F>,
        K: usize,
        transcript: &mut ProofTranscript,
    ) -> Self {
        let T = trace.len();
        debug_assert_eq!(T.log_2(), r_cycle.len());

        let eq_r_cycle: Vec<F> = EqPolynomial::evals(&r_cycle);

        let num_chunks = rayon::current_num_threads().next_power_of_two().min(T);
        let chunk_size = (T / num_chunks).max(1);

        // TODO: Propagate ra claim from Spartan
        let ra_evals: Vec<F> = trace
            .par_chunks(chunk_size)
            .enumerate()
            .map(|(chunk_index, trace_chunk)| {
                let mut result = unsafe_allocate_zero_vec(K);
                let mut j = chunk_index * chunk_size;
                for cycle in trace_chunk {
                    let k =
                        remap_address(cycle.ram_access().address() as u64, memory_layout) as usize;
                    result[k] += eq_r_cycle[j];
                    j += 1;
                }
                result
            })
            .reduce(
                || unsafe_allocate_zero_vec(K),
                |mut running, new| {
                    running
                        .par_iter_mut()
                        .zip(new.into_par_iter())
                        .for_each(|(x, y)| *x += y);
                    running
                },
            );

        let mut ra_poly = MultilinearPolynomial::from(ra_evals);
        let mut unmap_poly = UnmapRamAddressPolynomial::new(K.log_2(), memory_layout.input_start);

        let num_rounds = K.log_2();
        let mut r_address: Vec<F> = Vec::with_capacity(num_rounds);
        // TODO: Propagate raf claim from Spartan
        let raf_evals = trace
            .par_iter()
            .map(|t| t.ram_access().address() as u64)
            .collect::<Vec<u64>>();
        let raf_poly = MultilinearPolynomial::from(raf_evals);
        let raf_claim = raf_poly.evaluate(&r_cycle);
        let mut previous_claim = raf_claim;

        const DEGREE: usize = 2;
        let mut compressed_polys: Vec<CompressedUniPoly<F>> = Vec::with_capacity(num_rounds);

        for _ in 0..num_rounds {
            // Compute univariate polynomial evaluations for degree-2 sumcheck
            let univariate_poly_evals: [F; 2] = (0..ra_poly.len() / 2)
                .into_par_iter()
                .map(|i| {
                    let ra_evals = ra_poly.sumcheck_evals(i, DEGREE, BindingOrder::LowToHigh);
                    let unmap_evals = unmap_poly.sumcheck_evals(i, DEGREE, BindingOrder::LowToHigh);

                    // Compute the product evaluations
                    [ra_evals[0] * unmap_evals[0], ra_evals[1] * unmap_evals[1]]
                })
                .reduce(
                    || [F::zero(); 2],
                    |running, new| [running[0] + new[0], running[1] + new[1]],
                );

            // Construct univariate polynomial from evaluations at 0, 1, 2
            let univariate_poly = UniPoly::from_evals(&[
                univariate_poly_evals[0],
                previous_claim - univariate_poly_evals[0],
                univariate_poly_evals[1],
            ]);

            let compressed_poly = univariate_poly.compress();
            compressed_poly.append_to_transcript(transcript);
            compressed_polys.push(compressed_poly);

            let r_j = transcript.challenge_scalar::<F>();
            r_address.push(r_j);

            previous_claim = univariate_poly.evaluate(&r_j);

            rayon::join(
                || ra_poly.bind_parallel(r_j, BindingOrder::LowToHigh),
                || unmap_poly.bind_parallel(r_j, BindingOrder::LowToHigh),
            );
        }

        let ra_claim = ra_poly.final_sumcheck_claim();

        Self {
            sumcheck_proof: SumcheckInstanceProof::new(compressed_polys),
            ra_claim,
            raf_claim,
        }
    }

    pub fn verify(
        &self,
        K: usize,
        transcript: &mut ProofTranscript,
        memory_layout: &MemoryLayout,
    ) -> Result<Vec<F>, ProofVerifyError> {
        const DEGREE: usize = 2;

        // Verify the sumcheck proof
        let (sumcheck_claim, r_raf_sumcheck) =
            self.sumcheck_proof
                .verify(self.raf_claim, K.log_2(), DEGREE, transcript)?;

        let unmap_eval = UnmapRamAddressPolynomial::new(K.log_2(), memory_layout.input_start)
            .evaluate(&r_raf_sumcheck);

        // Verify sumcheck_claim = unmap(r_raf_sumcheck) * ra(r_raf_sumcheck, r_cycle)
        let expected_product = unmap_eval * self.ra_claim;
        if expected_product != sumcheck_claim {
            return Err(ProofVerifyError::InternalError);
        }

        Ok(r_raf_sumcheck)
    }
}

impl<F: JoltField, ProofTranscript: Transcript> RAMTwistProof<F, ProofTranscript> {
    #[tracing::instrument(skip_all, name = "RAMTwistProof::prove")]
    pub fn prove<PCS: CommitmentScheme<ProofTranscript, Field = F>>(
        preprocessing: &JoltProverPreprocessing<F, PCS, ProofTranscript>,
        trace: &[RV32IMCycle],
        program_io: &JoltDevice,
        K: usize,
        opening_accumulator: &mut ProverOpeningAccumulator<F, PCS, ProofTranscript>,
        transcript: &mut ProofTranscript,
    ) -> RAMTwistProof<F, ProofTranscript> {
        let ram_preprocessing = &preprocessing.shared.ram;
        let log_T = trace.len().log_2();

        let r: Vec<F> = transcript.challenge_vector(K.log_2());
        let r_prime: Vec<F> = transcript.challenge_vector(log_T);
        // TODO(moodlezoup): Reuse from ReadWriteCheckingProof
        let eq_r_cycle = EqPolynomial::evals(&r_prime);

        let mut initial_memory_state = vec![0; K];
        // Copy bytecode
        let mut index = remap_address(
            ram_preprocessing.min_bytecode_address,
            &program_io.memory_layout,
        ) as usize;
        for word in ram_preprocessing.bytecode_words.iter() {
            initial_memory_state[index] = *word as i64;
            index += 1;
        }
        // Copy input bytes
        index = remap_address(
            program_io.memory_layout.input_start,
            &program_io.memory_layout,
        ) as usize;
        // Convert input bytes into words and populate `v_init`
        for chunk in program_io.inputs.chunks(4) {
            let mut word = [0u8; 4];
            for (i, byte) in chunk.iter().enumerate() {
                word[i] = *byte;
            }
            let word = u32::from_le_bytes(word);
            initial_memory_state[index] = word as i64;
            index += 1;
        }

        let (read_write_checking_proof, r_address, r_cycle) = ReadWriteCheckingProof::prove(
            trace,
            &initial_memory_state,
            &program_io.memory_layout,
            r,
            r_prime,
            transcript,
        );

        let init: MultilinearPolynomial<F> = MultilinearPolynomial::from(initial_memory_state);
        let init_eval = init.evaluate(&r_address);

        let (val_evaluation_proof, mut r_cycle_prime) = prove_val_evaluation(
            preprocessing,
            trace,
            &program_io.memory_layout,
            r_address.clone(),
            r_cycle.clone(),
            init_eval,
            read_write_checking_proof.val_claim,
            transcript,
        );
        // Cycle variables are bound from low to high
        r_cycle_prime.reverse();

        let inc_poly = CommittedPolynomials::RamInc.generate_witness(preprocessing, trace);
        opening_accumulator.append_dense(
            &[&inc_poly],
            EqPolynomial::evals(&r_cycle_prime),
            r_cycle_prime,
            &[val_evaluation_proof.inc_claim],
            transcript,
        );

        let (booleanity_sumcheck, r_address_prime, r_cycle_prime, ra_claim) =
            prove_ra_booleanity(trace, &program_io.memory_layout, &eq_r_cycle, K, transcript);
        let booleanity_proof = BooleanityProof {
            sumcheck_proof: booleanity_sumcheck,
            ra_claim,
        };

        let r_address_prime = r_address_prime.iter().copied().rev().collect::<Vec<_>>();
        let r_cycle_prime = r_cycle_prime.iter().rev().copied().collect::<Vec<_>>();

        // We prove `ra_claim` using the ra virtualization sumcheck.
        // Right now we have D = 1, hence it mostly looks the same as before but we make use of the our new ra prover.
        const D: usize = 1;
        let addresses: Vec<usize> = trace
            .par_iter()
            .map(|cycle| {
                remap_address(
                    cycle.ram_access().address() as u64,
                    &preprocessing.shared.memory_layout,
                ) as usize
            })
            .collect();

        let ra_sumcheck_instance = RASumcheck::<F, D>::new(
            ra_claim,
            addresses,
            r_cycle_prime,
            r_address_prime.clone(),
            1 << log_T,
        );

        let (ra_proof, mut r_cycle_bound) = ra_sumcheck_instance.prove(transcript);

        let unbound_ra_poly = CommittedPolynomials::RamRa(0).generate_witness(preprocessing, trace);
        r_cycle_bound.reverse();

        opening_accumulator.append_sparse(
            vec![unbound_ra_poly],
            r_address_prime,
            r_cycle_bound,
            vec![ra_proof.ra_i_claims[0]],
        );

        let (hamming_weight_sumcheck, _, ra_claim) =
            prove_ra_hamming_weight(trace, &program_io.memory_layout, eq_r_cycle, K, transcript);
        let hamming_weight_proof = HammingWeightProof {
            sumcheck_proof: hamming_weight_sumcheck,
            ra_claim,
        };

        let raf_evaluation_proof =
            RafEvaluationProof::prove(trace, &program_io.memory_layout, r_cycle, K, transcript);

        // TODO: Append to opening proof accumulator

        RAMTwistProof {
            K,
            read_write_checking_proof,
            val_evaluation_proof,
            booleanity_proof,
            ra_proof,
            hamming_weight_proof,
            raf_evaluation_proof,
        }
    }

    pub fn verify<PCS: CommitmentScheme<ProofTranscript, Field = F>>(
        &self,
        T: usize,
        preprocessing: &RAMPreprocessing,
        commitments: &JoltCommitments<F, PCS, ProofTranscript>,
        program_io: &JoltDevice,
        transcript: &mut ProofTranscript,
        opening_accumulator: &mut VerifierOpeningAccumulator<F, PCS, ProofTranscript>,
    ) -> Result<(), ProofVerifyError> {
        let log_K = self.K.log_2();
        let log_T = T.log_2();
        let r: Vec<F> = transcript.challenge_vector(log_K);
        let r_prime: Vec<F> = transcript.challenge_vector(log_T);

        let (r_address, r_cycle) =
            self.read_write_checking_proof
                .verify(r, r_prime.clone(), transcript);

        let mut initial_memory_state = vec![0; self.K];
        // Copy bytecode
        let mut index = remap_address(
            preprocessing.min_bytecode_address,
            &program_io.memory_layout,
        ) as usize;
        for word in preprocessing.bytecode_words.iter() {
            initial_memory_state[index] = *word as i64;
            index += 1;
        }
        // Copy input bytes
        index = remap_address(
            program_io.memory_layout.input_start,
            &program_io.memory_layout,
        ) as usize;
        // Convert input bytes into words and populate `v_init`
        for chunk in program_io.inputs.chunks(4) {
            let mut word = [0u8; 4];
            for (i, byte) in chunk.iter().enumerate() {
                word[i] = *byte;
            }
            let word = u32::from_le_bytes(word);
            initial_memory_state[index] = word as i64;
            index += 1;
        }

        let init: MultilinearPolynomial<F> = MultilinearPolynomial::from(initial_memory_state);
        let init_eval = init.evaluate(&r_address);

        let (sumcheck_claim, mut r_cycle_prime) = self.val_evaluation_proof.sumcheck_proof.verify(
            self.read_write_checking_proof.val_claim - init_eval,
            log_T,
            3,
            transcript,
        )?;
        // Cycle variables are bound from low to high
        r_cycle_prime.reverse();

        let inc_commitment = &commitments.commitments[CommittedPolynomials::RamInc.to_index()];
        opening_accumulator.append(
            &[inc_commitment],
            r_cycle_prime.clone(),
            &[self.val_evaluation_proof.inc_claim],
            transcript,
        );

        // Compute LT(r_cycle', r_cycle)
        let mut lt_eval = F::zero();
        let mut eq_term = F::one();
        for (x, y) in r_cycle_prime.iter().zip(r_cycle.iter()) {
            lt_eval += (F::one() - x) * y * eq_term;
            eq_term *= F::one() - x - y + *x * y + *x * y;
        }

        assert_eq!(
            sumcheck_claim,
            self.val_evaluation_proof.inc_claim * self.val_evaluation_proof.wa_claim * lt_eval,
            "Val evaluation sumcheck failed"
        );

        // TODO: Append Inc claim to opening proof accumulator

        let mut r_address: Vec<F> = transcript.challenge_vector(log_K);
        r_address = r_address.into_iter().rev().collect();

        let (sumcheck_claim, r_booleanity) =
            self.booleanity_proof
                .sumcheck_proof
                .verify(F::zero(), log_K + log_T, 3, transcript)?;

        let (r_address_prime, r_cycle_prime) = r_booleanity.split_at(log_K);

        let eq_eval_address = EqPolynomial::mle(&r_address, r_address_prime);
        let r_cycle_prime: Vec<_> = r_cycle_prime.iter().copied().rev().collect();
        let eq_eval_cycle = EqPolynomial::mle(&r_prime, &r_cycle_prime);

        let r_address_prime = r_address_prime.iter().copied().rev().collect::<Vec<_>>();
        let ra_commitment = &commitments.commitments[CommittedPolynomials::RamRa(0).to_index()];

        // verify ra virtualization:
        const D: usize = 1;
        let mut r_cycle_bound = RASumcheck::<F, D>::verify(
            self.booleanity_proof.ra_claim,
            self.ra_proof.ra_i_claims.clone(),
            r_cycle_prime,
            T,
            &self.ra_proof.sumcheck_proof,
            transcript,
        )?;

        r_cycle_bound.reverse();
        let r_concat = [r_address_prime.as_slice(), r_cycle_bound.as_slice()].concat();

        opening_accumulator.append(
            &[ra_commitment],
            r_concat,
            &self.ra_proof.ra_i_claims,
            transcript,
        );

        assert_eq!(
            eq_eval_address
                * eq_eval_cycle
                * (self.booleanity_proof.ra_claim.square() - self.booleanity_proof.ra_claim),
            sumcheck_claim,
            "Booleanity sumcheck failed"
        );

        let (sumcheck_claim, _r_hamming_weight) =
            self.hamming_weight_proof
                .sumcheck_proof
                .verify(F::one(), log_K, 1, transcript)?;

        assert_eq!(
            self.hamming_weight_proof.ra_claim, sumcheck_claim,
            "Hamming weight sumcheck failed"
        );

        // Verify RAF evaluation proof
        let _r_address_raf =
            self.raf_evaluation_proof
                .verify(self.K, transcript, &program_io.memory_layout)?;

        // TODO: Add opening proof verification for ra(r_address_raf, r_cycle)

        Ok(())
    }
}

impl<F: JoltField, ProofTranscript: Transcript> ReadWriteCheckingProof<F, ProofTranscript> {
    fn cycle_to_address(trace: &[RV32IMCycle], memory_layout: &MemoryLayout) -> Vec<usize> {
        trace
            .iter()
            .map(|cycle| remap_address(cycle.ram_access().address() as u64, memory_layout) as usize)
            .collect()
    }

    #[tracing::instrument(skip_all, name = "ReadWriteCheckingProof::prove_from_array")]
    pub fn prove_from_array(
        addresses: Vec<usize>,
        read_values: Vec<u64>,
        write_values: Vec<u64>,
        write_increments: Vec<i128>,
        initial_memory_state: Vec<i128>,
        r: &[F],
        r_prime: &[F],
        transcript: &mut ProofTranscript,
    ) -> (ReadWriteCheckingProof<F, ProofTranscript>, Vec<F>, Vec<F>) {
        let K = r.len().pow2();
        let T = r_prime.len().pow2();
        debug_assert_eq!(addresses.len(), T);
        debug_assert_eq!(read_values.len(), T);
        let z: F = transcript.challenge_scalar();
        let num_rounds = K.log_2() + T.log_2();
        let mut r_cycle: Vec<F> = Vec::with_capacity(T.log_2());
        let mut r_address: Vec<F> = Vec::with_capacity(K.log_2());

        let num_chunks = rayon::current_num_threads().next_power_of_two().min(T);
        let chunk_size = T / num_chunks;

        let span = tracing::span!(tracing::Level::INFO, "compute deltas");
        let _guard = span.enter();

        // eq(r', j)
        let mut eq_r_prime = MultilinearPolynomial::from(EqPolynomial::evals(&r_prime));

        let deltas: Vec<Vec<i128>> = addresses[..T - chunk_size]
            .par_chunks_exact(chunk_size)
            .zip(write_increments[..T - chunk_size].par_chunks_exact(chunk_size))
            .map(|(address_chunk, increment_chunk)| {
                let mut delta = vec![0; K];
                for (k, increment) in address_chunk.iter().zip(increment_chunk.iter()) {
                    delta[*k] += increment;
                }
                delta
            })
            .collect();

        drop(_guard);
        drop(span);

        let span = tracing::span!(tracing::Level::INFO, "compute checkpoints");
        let _guard = span.enter();

        #[cfg(test)]
        let mut val_test: MultilinearPolynomial<F> = {
            // Compute Val in cycle-major order, since we will be binding
            // from low-to-high starting with the cycle variables
            let mut val: Vec<i128> = vec![0; K * T];
            val.par_chunks_mut(T).enumerate().for_each(|(k, val_k)| {
                let mut current_val = initial_memory_state[k].clone();
                for j in 0..T {
                    val_k[j] = current_val;
                    if addresses[j] == k {
                        current_val = write_values[j] as i128;
                    }
                }
            });
            MultilinearPolynomial::from(val.iter().map(|v| F::from_i128(*v)).collect::<Vec<F>>())
        };

        #[cfg(test)]
        let mut ra_test = {
            // Compute ra in cycle-major order, since we will be binding
            // from low-to-high starting with the cycle variables
            let mut ra: Vec<F> = unsafe_allocate_zero_vec(K * T);
            ra.par_chunks_mut(T).enumerate().for_each(|(k, ra_k)| {
                for j in 0..T {
                    if addresses[j] == k {
                        ra_k[j] = F::one();
                    }
                }
            });
            MultilinearPolynomial::from(ra)
        };

        #[cfg(test)]
        let mut inc_test = {
            let mut inc = unsafe_allocate_zero_vec(K * T);
            inc.par_chunks_mut(T).enumerate().for_each(|(k, inc_k)| {
                let mut current_val = initial_memory_state[k].clone();
                for j in 0..T {
                    if addresses[j] == k {
                        inc_k[j] = F::from_i128(write_increments[j]);
                    }
                }
            });
            MultilinearPolynomial::from(inc)
        };

        // Value in register k before the jth cycle, for j \in {0, chunk_size, 2 * chunk_size, ...}
        let mut checkpoints: Vec<Vec<i128>> = Vec::with_capacity(num_chunks);
        checkpoints.push(initial_memory_state);

        for (chunk_index, delta) in deltas.into_iter().enumerate() {
            let next_checkpoint = checkpoints[chunk_index]
                .par_iter()
                .zip(delta.into_par_iter())
                .map(|(val_k, delta_k)| val_k + delta_k)
                .collect();
            checkpoints.push(next_checkpoint);
        }
        // TODO(moodlezoup): could potentially generate these checkpoints in the tracer
        // Generate checkpoints as a flat vector because it will be turned into the
        // materialized Val polynomial after the first half of sumcheck.
        let mut val_checkpoints: Vec<F> = unsafe_allocate_zero_vec(K * num_chunks);
        val_checkpoints
            .par_chunks_mut(K)
            .zip(checkpoints.into_par_iter())
            .for_each(|(val_checkpoint, checkpoint)| {
                val_checkpoint
                    .iter_mut()
                    .zip(checkpoint.iter())
                    .for_each(|(dest, src)| *dest = F::from_i128(*src))
            });

        drop(_guard);
        drop(span);

        let span = tracing::span!(
            tracing::Level::INFO,
            "Materialize inc polynomial (only in cycle variables)"
        );
        let _guard = span.enter();

        let mut inc_cycle = MultilinearPolynomial::from(
            write_increments
                .iter()
                .map(|i| F::from_i128(*i))
                .collect::<Vec<F>>(),
        );

        drop(_guard);
        drop(span);

        // #[cfg(test)]
        // {
        //     // Check that checkpoints are correct
        //     for (chunk_index, checkpoint) in val_checkpoints.chunks(K).enumerate() {
        //         let j = chunk_index * chunk_size;
        //         for (k, V_k) in checkpoint.iter().enumerate() {
        //             assert_eq!(
        //                 *V_k,
        //                 val_test.get_bound_coeff(k * T + j),
        //                 "k = {k}, j = {j}"
        //             );
        //         }
        //     }
        // }

        // A table that, in round i of sumcheck, stores all evaluations
        //     EQ(x, r_i, ..., r_1)
        // as x ranges over {0, 1}^i.
        // (As described in "Computing other necessary arrays and worst-case
        // accounting", Section 8.2.2)
        let mut A: Vec<F> = unsafe_allocate_zero_vec(chunk_size);
        A[0] = F::one();

        let span = tracing::span!(
            tracing::Level::INFO,
            "compute I (increments data structure)"
        );
        let _guard = span.enter();

        // Data structure described in Equation (72)
        let mut I: Vec<Vec<(usize, usize, F, F)>> = addresses
            .par_chunks(chunk_size)
            .zip(write_increments.par_chunks(chunk_size))
            .enumerate()
            .map(|(chunk_index, (address_chunk, increment_chunk))| {
                // Row index of the I matrix
                let mut j = chunk_index * chunk_size;
                let I_chunk = address_chunk
                    .iter()
                    .zip(increment_chunk.iter())
                    .map(|(k, increment)| {
                        let inc = (
                            j,
                            *k,
                            F::zero(),
                            F::from_i128(*increment),
                        );
                        j += 1;
                        inc
                    })
                    .collect();
                I_chunk
            })
            .collect();

        drop(_guard);
        drop(span);

        let rv = MultilinearPolynomial::from(read_values);
        let wv = MultilinearPolynomial::from(write_values);

        // rv(r')
        let rv_eval = rv.evaluate(&r_prime);
        let wv_eval = wv.evaluate(&r_prime);

        // Linear combination of the read-checking claim (which is rv(r')) and the
        // write-checking claim (which is Inc(r, r'))
        let mut previous_claim = rv_eval + z * wv_eval;
        let mut compressed_polys: Vec<CompressedUniPoly<F>> = Vec::with_capacity(num_rounds);

        let span = tracing::span!(
            tracing::Level::INFO,
            "First log(T / num_chunks) rounds of sumcheck"
        );
        let _guard = span.enter();

        /// A collection of vectors that are used in each of the first log(T / num_chunks)
        /// rounds of sumcheck. There is one `DataBuffers` struct per thread/chunk, reused
        /// across all log(T / num_chunks) rounds.
        struct DataBuffers<F: JoltField> {
            /// Contains
            ///     Val(k, j', 0, ..., 0)
            /// as we iterate over rows j' \in {0, 1}^(log(T) - i)
            val_j_0: Vec<F>,
            /// `val_j_r[0]` contains
            ///     Val(k, j'', 0, r_i, ..., r_1)
            /// `val_j_r[1]` contains
            ///     Val(k, j'', 1, r_i, ..., r_1)
            /// as we iterate over rows j' \in {0, 1}^(log(T) - i)
            val_j_r: [Vec<F>; 2],
            /// `ra[0]` contains
            ///     ra(k, j'', 0, r_i, ..., r_1)
            /// `ra[1]` contains
            ///     ra(k, j'', 1, r_i, ..., r_1)
            /// as we iterate over rows j' \in {0, 1}^(log(T) - i),
            ra: [Vec<F>; 2],
            dirty_indices: Vec<usize>,
        }
        let mut data_buffers: Vec<DataBuffers<F>> = (0..num_chunks)
            .into_par_iter()
            .map(|_| DataBuffers {
                val_j_0: Vec::with_capacity(K),
                val_j_r: [unsafe_allocate_zero_vec(K), unsafe_allocate_zero_vec(K)],
                ra: [unsafe_allocate_zero_vec(K), unsafe_allocate_zero_vec(K)],
                dirty_indices: Vec::with_capacity(K),
            })
            .collect();

        // First log(T / num_chunks) rounds of sumcheck
        for round in 0..chunk_size.log_2() {
            let inner_span = tracing::span!(tracing::Level::INFO, "Compute univariate poly");
            let _inner_guard = inner_span.enter();

            let univariate_poly_evals: [F; READ_WRITE_CHECK_DEGREE] = I
                .par_iter()
                .zip(data_buffers.par_iter_mut())
                .zip(val_checkpoints.par_chunks(K))
                .map(|((I_chunk, buffers), checkpoint)| {
                    let mut evals = [F::zero(), F::zero(), F::zero()]; 

                    let DataBuffers {
                        val_j_0,
                        val_j_r,
                        ra,
                        dirty_indices,
                    } = buffers;

                    *val_j_0 = checkpoint.to_vec();

                    // Iterate over I_chunk, two rows at a time.
                    I_chunk
                        .chunk_by(|a, b| a.0 / 2 == b.0 / 2)
                        .for_each(|inc_chunk| {
                            let j_prime = inc_chunk[0].0; // row index

                            for j in j_prime << round..(j_prime + 1) << round {
                                let j_bound = j % (1 << round);
                                let k = addresses[j];
                                if ra[0][k].is_zero() {
                                    dirty_indices.push(k);
                                }
                                ra[0][k] += A[j_bound];
                            }

                            for j in (j_prime + 1) << round..(j_prime + 2) << round {
                                let j_bound = j % (1 << round);
                                let k = addresses[j];
                                if ra[0][k].is_zero() && ra[1][k].is_zero() {
                                    dirty_indices.push(k);
                                }
                                ra[1][k] += A[j_bound];
                            }

                            for &k in dirty_indices.iter() {
                                val_j_r[0][k] = val_j_0[k];
                            }
                            let mut inc_iter = inc_chunk.iter().peekable();

                            // First of the two rows
                            loop {
                                let (row, col, inc_lt, inc) = inc_iter.next().unwrap();
                                debug_assert_eq!(*row, j_prime);
                                val_j_r[0][*col] += *inc_lt;
                                val_j_0[*col] += *inc;
                                if inc_iter.peek().unwrap().0 != j_prime {
                                    break;
                                }
                            }
                            for &k in dirty_indices.iter() {
                                val_j_r[1][k] = val_j_0[k];
                            }

                            // Second of the two rows
                            for inc in inc_iter {
                                let (row, col, inc_lt, inc) = *inc;
                                debug_assert_eq!(row, j_prime + 1);
                                val_j_r[1][col] += inc_lt;
                                val_j_0[col] += inc;
                            }

                            let eq_r_prime_evals = eq_r_prime.sumcheck_evals(
                                j_prime / 2,
                                READ_WRITE_CHECK_DEGREE,
                                BindingOrder::LowToHigh,
                            );
                            let inc_cycle_evals = inc_cycle.sumcheck_evals(
                                j_prime / 2,
                                READ_WRITE_CHECK_DEGREE,
                                BindingOrder::LowToHigh,
                            );

                            let mut inner_sum_evals = [F::zero(); READ_WRITE_CHECK_DEGREE];
                            for k in dirty_indices.drain(..) {
                                if !ra[0][k].is_zero() || !ra[1][k].is_zero() {
                                    // let kj = k * (T >> (round - 1)) + j_prime / 2;
                                    let m_ra = ra[1][k] - ra[0][k];
                                    let ra_eval_2 = ra[1][k] + m_ra;
                                    let ra_eval_3 = ra_eval_2 + m_ra;

                                    let m_val = val_j_r[1][k] - val_j_r[0][k];
                                    let val_eval_2 = val_j_r[1][k] + m_val;
                                    let val_eval_3 = val_eval_2 + m_val;

                                    inner_sum_evals[0] += ra[0][k].mul_0_optimized(
                                        val_j_r[0][k] + z * (inc_cycle_evals[0] + val_j_r[0][k]),
                                    );
                                    inner_sum_evals[1] +=
                                        ra_eval_2 * (val_eval_2 + z * (inc_cycle_evals[1] + val_eval_2));
                                    inner_sum_evals[2] +=
                                        ra_eval_3 * (val_eval_3 + z * (inc_cycle_evals[2] + val_eval_3));

                                    ra[0][k] = F::zero();
                                    ra[1][k] = F::zero();
                                }

                                val_j_r[0][k] = F::zero();
                                val_j_r[1][k] = F::zero();
                            }

                            evals[0] += eq_r_prime_evals[0] * inner_sum_evals[0];
                            evals[1] += eq_r_prime_evals[1] * inner_sum_evals[1];
                            evals[2] += eq_r_prime_evals[2] * inner_sum_evals[2];
                        });

                    evals
                })
                .reduce(
                    || [F::zero(); READ_WRITE_CHECK_DEGREE],
                    |running, new| {
                        [
                            running[0] + new[0],
                            running[1] + new[1],
                            running[2] + new[2],
                        ]
                    },
                );

            let univariate_poly = UniPoly::from_evals(&[
                univariate_poly_evals[0],
                previous_claim - univariate_poly_evals[0],
                univariate_poly_evals[1],
                univariate_poly_evals[2],
            ]);

            drop(_inner_guard);
            drop(inner_span);

            #[cfg(test)]
            {
                let test_univariate_poly_evals = (0..K * T / (round + 1).pow2())
                    .into_par_iter()
                    .map(|j| {
                        let ra_evals = ra_test.sumcheck_evals(j, READ_WRITE_CHECK_DEGREE, BindingOrder::LowToHigh);
                        let val_evals = val_test.sumcheck_evals(j, READ_WRITE_CHECK_DEGREE, BindingOrder::LowToHigh);
                        let t = j % (T / (round + 1).pow2());

                        let eq_r_prime_evals =
                            eq_r_prime.sumcheck_evals(t, READ_WRITE_CHECK_DEGREE, BindingOrder::LowToHigh);

                        let inc_evals =
                            inc_cycle.sumcheck_evals(t, READ_WRITE_CHECK_DEGREE, BindingOrder::LowToHigh);

                        [
                            eq_r_prime_evals[0]
                                * ra_evals[0]
                                * (val_evals[0] + z * (inc_evals[0] + val_evals[0])),
                            eq_r_prime_evals[1]
                                * ra_evals[1]
                                * (val_evals[1] + z * (inc_evals[1] + val_evals[1])),
                            eq_r_prime_evals[2]
                                * ra_evals[2]
                                * (val_evals[2] + z * (inc_evals[2] + val_evals[2])),
                        ]
                    })
                    .reduce(
                        || [F::zero(); READ_WRITE_CHECK_DEGREE],
                        |running, new| {
                            [
                                running[0] + new[0],
                                running[1] + new[1],
                                running[2] + new[2],
                            ]
                        },
                    );
                assert_eq!(
                    test_univariate_poly_evals, univariate_poly_evals,
                    "round: {:?}",
                    round
                );
            }

            let compressed_poly = univariate_poly.compress();
            compressed_poly.append_to_transcript(transcript);
            compressed_polys.push(compressed_poly);

            let r_j = transcript.challenge_scalar::<F>();
            r_cycle.insert(0, r_j);

            #[cfg(test)]
            {
                [&mut ra_test, &mut val_test, &mut inc_test]
                    .into_par_iter()
                    .for_each(|poly| {
                        poly.bind_parallel(r_j, BindingOrder::LowToHigh);
                    });
            }

            previous_claim = univariate_poly.evaluate(&r_j);

            let inner_span = tracing::span!(tracing::Level::INFO, "Bind I");
            let _inner_guard = inner_span.enter();

            // Bind I
            I.par_iter_mut().for_each(|I_chunk| {
                // Note: A given row in an I_chunk may not be ordered by k after binding
                let mut next_bound_index = 0;
                let mut bound_indices: Vec<Option<usize>> = vec![None; K];

                for i in 0..I_chunk.len() {
                    let (j_prime, k, inc_lt, inc) = I_chunk[i];
                    if let Some(bound_index) = bound_indices[k] {
                        if I_chunk[bound_index].0 == j_prime / 2 {
                            // Neighbor was already processed
                            debug_assert!(j_prime % 2 == 1);
                            I_chunk[bound_index].2 += r_j * inc_lt;
                            I_chunk[bound_index].3 += inc;
                            continue;
                        }
                    }
                    // First time this k has been encountered
                    let bound_value = if j_prime.is_multiple_of(2) {
                        // (1 - r_j) * inc_lt + r_j * inc
                        inc_lt + r_j * (inc - inc_lt)
                    } else {
                        r_j * inc_lt
                    };

                    I_chunk[next_bound_index] = (j_prime / 2, k, bound_value, inc);
                    bound_indices[k] = Some(next_bound_index);
                    next_bound_index += 1;
                }
                I_chunk.truncate(next_bound_index);
            });

            drop(_inner_guard);
            drop(inner_span);

            eq_r_prime.bind_parallel(r_j, BindingOrder::LowToHigh);
            inc_cycle.bind_parallel(r_j, BindingOrder::LowToHigh);

            let inner_span = tracing::span!(tracing::Level::INFO, "Update A");
            let _inner_guard = inner_span.enter();

            // Update A for this round (see Equation 55)
            let (A_left, A_right) = A.split_at_mut(1 << round);
            A_left
                .par_iter_mut()
                .zip(A_right.par_iter_mut())
                .for_each(|(x, y)| {
                    *y = *x * r_j;
                    *x -= *y;
                });
        }

        drop(_guard);
        drop(span);

        // At this point I has been bound to a point where each chunk contains a single row,
        // so we might as well materialize the full `ra`, `wa`, and `Val` polynomials and perform
        // standard sumcheck directly using those polynomials.

        let span = tracing::span!(tracing::Level::INFO, "Materialize ra polynomial");
        let _guard = span.enter();

        let mut ra: Vec<F> = unsafe_allocate_zero_vec(K * num_chunks);
        ra.par_chunks_mut(K)
            .enumerate()
            .for_each(|(chunk_index, ra_chunk)| {
                for (j_bound, k) in addresses
                    [chunk_index * chunk_size..(chunk_index + 1) * chunk_size]
                    .iter()
                    .enumerate()
                {
                    ra_chunk[*k] += A[j_bound];
                }
            });
        let mut ra = MultilinearPolynomial::from(ra);

        drop(_guard);
        drop(span);

        let span = tracing::span!(tracing::Level::INFO, "Materialize Val polynomial");
        let _guard = span.enter();

        let mut val: Vec<F> = val_checkpoints;
        val.par_chunks_mut(K)
            .zip(I.into_par_iter())
            .enumerate()
            .for_each(|(chunk_index, (val_chunk, I_chunk))| {
                for (j, k, inc_lt, _inc) in I_chunk.into_iter() {
                    debug_assert_eq!(j, chunk_index);
                    val_chunk[k] += inc_lt;
                }
            });
        let mut val = MultilinearPolynomial::from(val);

        drop(_guard);
        drop(span);

        let span = tracing::span!(tracing::Level::INFO, "Remaining rounds of sumcheck");
        let _guard = span.enter();

        // Remaining rounds of sumcheck
        for round in 0..num_rounds - chunk_size.log_2() {
            let inner_span = tracing::span!(tracing::Level::INFO, "Compute univariate poly");
            let _inner_guard = inner_span.enter();

            let univariate_poly_evals: [F; READ_WRITE_CHECK_DEGREE] = if eq_r_prime.len() > 1 {
                // Not done binding cycle variables yet
                (0..eq_r_prime.len() / 2)
                    .into_par_iter()
                    .map(|j| {
                        let eq_r_prime_evals =
                            eq_r_prime.sumcheck_evals(j, READ_WRITE_CHECK_DEGREE, BindingOrder::HighToLow);

                        let inner_sum_evals: [F; READ_WRITE_CHECK_DEGREE] = (0..K)
                            .into_par_iter()
                            .map(|k| {
                                let index = j * K + k;
                                let ra_evals =
                                    ra.sumcheck_evals(index, READ_WRITE_CHECK_DEGREE, BindingOrder::HighToLow);
                                let val_evals =
                                    val.sumcheck_evals(index, READ_WRITE_CHECK_DEGREE, BindingOrder::HighToLow);

                                let inc_cycle_evals =
                                    inc_cycle.sumcheck_evals(j, READ_WRITE_CHECK_DEGREE, BindingOrder::HighToLow);

                                [
                                    ra_evals[0].mul_0_optimized(
                                        val_evals[0] + z * (inc_cycle_evals[0] + val_evals[0]),
                                    ),
                                    ra_evals[1].mul_0_optimized(
                                        val_evals[1] + z * (inc_cycle_evals[1] + val_evals[1]),
                                    ),
                                    ra_evals[2].mul_0_optimized(
                                        val_evals[2] + z * (inc_cycle_evals[2] + val_evals[2]),
                                    ),
                                ]
                            })
                            .reduce(
                                || [F::zero(); READ_WRITE_CHECK_DEGREE],
                                |running, new| {
                                    [
                                        running[0] + new[0],
                                        running[1] + new[1],
                                        running[2] + new[2],
                                    ]
                                },
                            );

                        [
                            eq_r_prime_evals[0] * inner_sum_evals[0],
                            eq_r_prime_evals[1] * inner_sum_evals[1],
                            eq_r_prime_evals[2] * inner_sum_evals[2],
                        ]
                    })
                    .reduce(
                        || [F::zero(); READ_WRITE_CHECK_DEGREE],
                        |running, new| {
                            [
                                running[0] + new[0],
                                running[1] + new[1],
                                running[2] + new[2],
                            ]
                        },
                    )
            } else {
                // Cycle variables are fully bound, so:
                // eq(r', r_cycle) is a constant
                let eq_r_prime_eval = eq_r_prime.final_sumcheck_claim();
                // ...and wv(r_cycle) is a constant

                let evals = (0..ra.len() / 2)
                    .into_par_iter()
                    .map(|k| {
                        let ra_evals = ra.sumcheck_evals(k, READ_WRITE_CHECK_DEGREE, BindingOrder::HighToLow);
                        let val_evals = val.sumcheck_evals(k, READ_WRITE_CHECK_DEGREE, BindingOrder::HighToLow);
                        let inc_cycle_eval = inc_cycle.final_sumcheck_claim();

                        [
                            ra_evals[0] * (val_evals[0] + z * (val_evals[0] + inc_cycle_eval)),
                            ra_evals[1] * (val_evals[1] + z * (val_evals[1] + inc_cycle_eval)),
                            ra_evals[2] * (val_evals[2] + z * (val_evals[2] + inc_cycle_eval)),
                        ]
                    })
                    .reduce(
                        || [F::zero(); READ_WRITE_CHECK_DEGREE],
                        |running, new| {
                            [
                                running[0] + new[0],
                                running[1] + new[1],
                                running[2] + new[2],
                            ]
                        },
                    );
                [
                    eq_r_prime_eval * evals[0],
                    eq_r_prime_eval * evals[1],
                    eq_r_prime_eval * evals[2],
                ]
            };

            let univariate_poly = UniPoly::from_evals(&[
                univariate_poly_evals[0],
                previous_claim - univariate_poly_evals[0],
                univariate_poly_evals[1],
                univariate_poly_evals[2],
            ]);

            drop(_inner_guard);
            drop(inner_span);

            let compressed_poly = univariate_poly.compress();
            compressed_poly.append_to_transcript(transcript);
            compressed_polys.push(compressed_poly);

            let r_j = transcript.challenge_scalar::<F>();
            previous_claim = univariate_poly.evaluate(&r_j);

            // Bind polynomials
            if eq_r_prime.len() > 1 {
                // Bind a cycle variable j
                r_cycle.insert(round, r_j);
                // Note that `eq_r` is a polynomial over only the address variables,
                // so it is not bound here
                [&mut ra, &mut val, &mut inc_cycle, &mut eq_r_prime]
                    .into_par_iter()
                    .for_each(|poly| poly.bind_parallel(r_j, BindingOrder::HighToLow));
            } else {
                // Bind an address variable k
                r_address.push(r_j);
                // Note that and `eq_r_prime` is a polynomial over only the cycle
                // variables, so they are not bound here
                [&mut ra, &mut val]
                    .into_par_iter()
                    .for_each(|poly| poly.bind_parallel(r_j, BindingOrder::HighToLow));
            }
        }

        let proof = ReadWriteCheckingProof {
            sumcheck_proof: SumcheckInstanceProof::new(compressed_polys),
            ra_claim: ra.final_sumcheck_claim(),
            rv_claim: rv_eval,
            wv_claim: wv_eval,
            val_claim: val.final_sumcheck_claim(),
            inc_claim: inc_cycle.final_sumcheck_claim(),
            sumcheck_switch_index: chunk_size.log_2(),
        };

        drop_in_background_thread((ra, wv, val, inc_cycle, data_buffers, eq_r_prime, A));

        (proof, r_address, r_cycle)
    }

    #[tracing::instrument(skip_all, name = "ReadWriteCheckingProof::prove")]
    pub fn prove(
        trace: &[RV32IMCycle],
        initial_memory_state: &[i64],
        memory_layout: &MemoryLayout,
        r: Vec<F>,
        r_prime: Vec<F>,
        transcript: &mut ProofTranscript,
    ) -> (ReadWriteCheckingProof<F, ProofTranscript>, Vec<F>, Vec<F>) {
        // TODO: initial_memory_state should probably be a Vec<i128>

        let read_values: Vec<u64> = trace
            .par_iter()
            .map(|cycle| {
                let ram_op = cycle.ram_access();
                match ram_op {
                    RAMAccess::Read(read) => read.value,
                    RAMAccess::Write(write) => write.pre_value,
                    RAMAccess::NoOp => 0,
                }
            })
            .collect();
        let write_values: Vec<u64> = trace
            .par_iter()
            .map(|cycle| {
                let ram_op = cycle.ram_access();
                match ram_op {
                    RAMAccess::Read(read) => read.value,
                    RAMAccess::Write(write) => write.post_value,
                    RAMAccess::NoOp => 0,
                }
            })
            .collect();
        let addresses: Vec<usize> = trace
            .par_iter()
            .enumerate()
            .map(|(j, cycle)| {
                let ram_op = cycle.ram_access();
                remap_address(ram_op.address() as u64, memory_layout) as usize
            })
            .collect();

        let write_increments: Vec<i128> = trace
            .par_iter()
            .map(|cycle| {
                let ram_op = cycle.ram_access();
                match ram_op {
                    RAMAccess::Write(write) => write.post_value as i128 - write.pre_value as i128,
                    _ => 0,
                }
            })
            .collect();

        Self::prove_from_array(
            addresses,
            read_values,
            write_values,
            write_increments,
            initial_memory_state.iter().map(|v| *v as i128).collect(),
            &r,
            &r_prime,
            transcript,
        )
    }

    pub fn verify(
        &self,
        r: Vec<F>,
        r_prime: Vec<F>,
        transcript: &mut ProofTranscript,
    ) -> (Vec<F>, Vec<F>) {
        let K = r.len().pow2();
        let T = r_prime.len().pow2();
        let z: F = transcript.challenge_scalar();

        let (sumcheck_claim, r_sumcheck) = self
            .sumcheck_proof
            .verify(
                self.rv_claim + z * self.wv_claim,
                T.log_2() + K.log_2(),
                READ_WRITE_CHECK_DEGREE,
                transcript,
            )
            .unwrap();

        // The high-order cycle variables are bound after the switch
        let mut r_cycle = r_sumcheck[self.sumcheck_switch_index..T.log_2()].to_vec();
        // First `sumcheck_switch_index` rounds bind cycle variables from low to high
        r_cycle.extend(r_sumcheck[..self.sumcheck_switch_index].iter().rev());
        // Final log(K) rounds bind address variables
        let r_address = r_sumcheck[T.log_2()..].to_vec();

        // eq(r', r_cycle)
<<<<<<< HEAD
        let eq_eval_cycle = EqPolynomial::new(r_prime).evaluate(&r_cycle);
=======
        let eq_eval_cycle = EqPolynomial::mle(&r_prime, &r_cycle);
        // eq(r, r_address)
        let eq_eval_address = EqPolynomial::mle(&r, &r_address);
>>>>>>> 8e68d77b

        assert_eq!(
            eq_eval_cycle
                * self.ra_claim
                * (self.val_claim + z * (self.val_claim + self.inc_claim)),
            sumcheck_claim,
            "Read/write-checking sumcheck failed"
        );

        (r_address, r_cycle)
    }
}

/// Implements the sumcheck prover for the Val-evaluation sumcheck described in
/// Section 8.1 and Appendix B of the Twist+Shout paper
/// TODO(moodlezoup): incorporate optimization from Appendix B.2
#[tracing::instrument(skip_all)]
pub fn prove_val_evaluation<
    F: JoltField,
    ProofTranscript: Transcript,
    PCS: CommitmentScheme<ProofTranscript, Field = F>,
>(
    preprocessing: &JoltProverPreprocessing<F, PCS, ProofTranscript>,
    trace: &[RV32IMCycle],
    memory_layout: &MemoryLayout,
    r_address: Vec<F>,
    r_cycle: Vec<F>,
    init_eval: F,
    claimed_evaluation: F,
    transcript: &mut ProofTranscript,
) -> (ValEvaluationProof<F, ProofTranscript>, Vec<F>) {
    let T = r_cycle.len().pow2();

    // Compute the size-K table storing all eq(r_address, k) evaluations for
    // k \in {0, 1}^log(K)
    let eq_r_address = EqPolynomial::evals(&r_address);

    let span = tracing::span!(tracing::Level::INFO, "compute wa(r_address, j)");
    let _guard = span.enter();

    // Compute the wa polynomial using the above table
    let wa: Vec<F> = trace
        .par_iter()
        .map(|cycle| {
            let ram_op = cycle.ram_access();
            match ram_op {
                RAMAccess::Write(write) => {
                    let k = remap_address(write.address, memory_layout) as usize;
                    eq_r_address[k]
                }
                _ => F::zero(),
            }
        })
        .collect();
    let mut wa = MultilinearPolynomial::from(wa);

    drop(_guard);
    drop(span);

    let mut inc = CommittedPolynomials::RamInc.generate_witness(preprocessing, trace);

    let span = tracing::span!(tracing::Level::INFO, "compute LT(j, r_cycle)");
    let _guard = span.enter();

    let mut lt: Vec<F> = unsafe_allocate_zero_vec(T);
    for (i, r) in r_cycle.iter().rev().enumerate() {
        let (evals_left, evals_right) = lt.split_at_mut(1 << i);
        evals_left
            .par_iter_mut()
            .zip(evals_right.par_iter_mut())
            .for_each(|(x, y)| {
                *y = *x * r;
                *x += *r - *y;
            });
    }
    let mut lt = MultilinearPolynomial::from(lt);

    drop(_guard);
    drop(span);

    let num_rounds = T.log_2();
    let mut previous_claim = claimed_evaluation - init_eval;
    let mut r_cycle_prime: Vec<F> = Vec::with_capacity(num_rounds);

    const DEGREE: usize = 3;

    let span = tracing::span!(tracing::Level::INFO, "Val-evaluation sumcheck");
    let _guard = span.enter();

    let mut compressed_polys: Vec<CompressedUniPoly<F>> = Vec::with_capacity(num_rounds);
    for _round in 0..num_rounds {
        #[cfg(test)]
        {
            let expected: F = (0..inc.len())
                .map(|j| inc.get_bound_coeff(j) * wa.get_bound_coeff(j) * lt.get_bound_coeff(j))
                .sum::<F>();
            assert_eq!(
                expected, previous_claim,
                "Sumcheck sanity check failed in round {_round}"
            );
        }

        let inner_span = tracing::span!(tracing::Level::INFO, "Compute univariate poly");
        let _inner_guard = inner_span.enter();

        let univariate_poly_evals: [F; 3] = (0..inc.len() / 2)
            .into_par_iter()
            .map(|i| {
                let inc_evals = inc.sumcheck_evals(i, DEGREE, BindingOrder::LowToHigh);
                let wa_evals = wa.sumcheck_evals(i, DEGREE, BindingOrder::LowToHigh);
                let lt_evals = lt.sumcheck_evals(i, DEGREE, BindingOrder::LowToHigh);

                [
                    inc_evals[0] * wa_evals[0] * lt_evals[0],
                    inc_evals[1] * wa_evals[1] * lt_evals[1],
                    inc_evals[2] * wa_evals[2] * lt_evals[2],
                ]
            })
            .reduce(
                || [F::zero(); 3],
                |running, new| {
                    [
                        running[0] + new[0],
                        running[1] + new[1],
                        running[2] + new[2],
                    ]
                },
            );

        let univariate_poly = UniPoly::from_evals(&[
            univariate_poly_evals[0],
            previous_claim - univariate_poly_evals[0],
            univariate_poly_evals[1],
            univariate_poly_evals[2],
        ]);

        drop(_inner_guard);
        drop(inner_span);

        let compressed_poly = univariate_poly.compress();
        compressed_poly.append_to_transcript(transcript);
        compressed_polys.push(compressed_poly);

        let r_j = transcript.challenge_scalar::<F>();
        r_cycle_prime.push(r_j);

        previous_claim = univariate_poly.evaluate(&r_j);

        // Bind polynomials
        [&mut inc, &mut wa, &mut lt]
            .par_iter_mut()
            .for_each(|poly| poly.bind_parallel(r_j, BindingOrder::LowToHigh));
    }

    let proof = ValEvaluationProof {
        sumcheck_proof: SumcheckInstanceProof::new(compressed_polys),
        inc_claim: inc.final_sumcheck_claim(),
        wa_claim: wa.final_sumcheck_claim(),
    };

    drop_in_background_thread((inc, wa, eq_r_address, lt));

    (proof, r_cycle_prime)
}

pub fn remap_address(address: u64, memory_layout: &MemoryLayout) -> u64 {
    if address == 0 {
        return 0; // TODO(moodlezoup): Better handling for no-ops
    }
    if address >= memory_layout.input_start {
        (address - memory_layout.input_start) / 4 + 1
    } else {
        panic!("Unexpected address {address}")
    }
}

#[tracing::instrument(skip_all)]
fn prove_ra_booleanity<F: JoltField, ProofTranscript: Transcript>(
    trace: &[RV32IMCycle],
    memory_layout: &MemoryLayout,
    eq_r_cycle: &[F],
    K: usize,
    transcript: &mut ProofTranscript,
) -> (SumcheckInstanceProof<F, ProofTranscript>, Vec<F>, Vec<F>, F) {
    const DEGREE: usize = 3;
    let log_K: usize = K.log_2();
    let T = trace.len();
    let num_chunks = rayon::current_num_threads().next_power_of_two().min(T);
    let chunk_size = (T / num_chunks).max(1);

    let r_address: Vec<F> = transcript.challenge_vector(log_K);

    let span = tracing::span!(tracing::Level::INFO, "compute G");
    let _guard = span.enter();

    let G: Vec<F> = trace
        .par_chunks(chunk_size)
        .enumerate()
        .map(|(chunk_index, trace_chunk)| {
            let mut result = unsafe_allocate_zero_vec(K);
            let mut j = chunk_index * chunk_size;
            for cycle in trace_chunk {
                let k = remap_address(cycle.ram_access().address() as u64, memory_layout) as usize;
                result[k] += eq_r_cycle[j];
                j += 1;
            }
            result
        })
        .reduce(
            || unsafe_allocate_zero_vec(K),
            |mut running, new| {
                running
                    .par_iter_mut()
                    .zip(new.into_par_iter())
                    .for_each(|(x, y)| *x += y);
                running
            },
        );

    drop(_guard);
    drop(span);

    let mut B = MultilinearPolynomial::from(EqPolynomial::evals(&r_address)); // (53)

    // First log(K) rounds of sumcheck

    let mut F: Vec<F> = unsafe_allocate_zero_vec(K);
    F[0] = F::one();

    let num_rounds = log_K + T.log_2();
    let mut r_address_prime: Vec<F> = Vec::with_capacity(log_K);
    let mut compressed_polys: Vec<CompressedUniPoly<F>> = Vec::with_capacity(num_rounds);

    let mut previous_claim = F::zero();

    // EQ(k_m, c) for k_m \in {0, 1} and c \in {0, 2, 3}
    let eq_km_c: [[F; DEGREE]; 2] = [
        [
            F::one(),        // eq(0, 0) = 0 * 0 + (1 - 0) * (1 - 0)
            F::from_i64(-1), // eq(0, 2) = 0 * 2 + (1 - 0) * (1 - 2)
            F::from_i64(-2), // eq(0, 3) = 0 * 3 + (1 - 0) * (1 - 3)
        ],
        [
            F::zero(),     // eq(1, 0) = 1 * 0 + (1 - 1) * (1 - 0)
            F::from_u8(2), // eq(1, 2) = 1 * 2 + (1 - 1) * (1 - 2)
            F::from_u8(3), // eq(1, 3) = 1 * 3 + (1 - 1) * (1 - 3)
        ],
    ];
    // EQ(k_m, c)^2 for k_m \in {0, 1} and c \in {0, 2, 3}
    let eq_km_c_squared: [[F; DEGREE]; 2] = [
        [F::one(), F::one(), F::from_u8(4)],
        [F::zero(), F::from_u8(4), F::from_u8(9)],
    ];

    // First log(K) rounds of sumcheck
    let span = tracing::span!(
        tracing::Level::INFO,
        "First log(K) rounds of Booleanity sumcheck"
    );
    let _guard = span.enter();

    for round in 0..log_K {
        let m = round + 1;

        let inner_span = tracing::span!(tracing::Level::INFO, "Compute univariate poly");
        let _inner_guard = inner_span.enter();

        let univariate_poly_evals: [F; 3] = (0..B.len() / 2)
            .into_par_iter()
            .map(|k_prime| {
                let B_evals = B.sumcheck_evals(k_prime, DEGREE, BindingOrder::LowToHigh);

                let inner_sum = G[k_prime << m..(k_prime + 1) << m]
                    .par_iter()
                    .enumerate()
                    .map(|(k, &G_k)| {
                        // Since we're binding variables from low to high, k_m is the high bit
                        let k_m = k >> (m - 1);
                        // We then index into F using (k_{m-1}, ..., k_1)
                        let F_k = F[k % (1 << (m - 1))];
                        // G_times_F := G[k] * F[k_1, ...., k_{m-1}]
                        let G_times_F = G_k * F_k;
                        // For c \in {0, 2, 3} compute:
                        //    G[k] * (F[k_1, ...., k_{m-1}, c]^2 - F[k_1, ...., k_{m-1}, c])
                        //    = G_times_F * (eq(k_m, c)^2 * F[k_1, ...., k_{m-1}] - eq(k_m, c))
                        [
                            G_times_F * (eq_km_c_squared[k_m][0] * F_k - eq_km_c[k_m][0]),
                            G_times_F * (eq_km_c_squared[k_m][1] * F_k - eq_km_c[k_m][1]),
                            G_times_F * (eq_km_c_squared[k_m][2] * F_k - eq_km_c[k_m][2]),
                        ]
                    })
                    .reduce(
                        || [F::zero(); 3],
                        |running, new| {
                            [
                                running[0] + new[0],
                                running[1] + new[1],
                                running[2] + new[2],
                            ]
                        },
                    );

                [
                    B_evals[0] * inner_sum[0],
                    B_evals[1] * inner_sum[1],
                    B_evals[2] * inner_sum[2],
                ]
            })
            .reduce(
                || [F::zero(); 3],
                |running, new| {
                    [
                        running[0] + new[0],
                        running[1] + new[1],
                        running[2] + new[2],
                    ]
                },
            );

        let univariate_poly = UniPoly::from_evals(&[
            univariate_poly_evals[0],
            previous_claim - univariate_poly_evals[0],
            univariate_poly_evals[1],
            univariate_poly_evals[2],
        ]);

        drop(_inner_guard);
        drop(inner_span);

        let compressed_poly = univariate_poly.compress();
        compressed_poly.append_to_transcript(transcript);
        compressed_polys.push(compressed_poly);

        let r_j = transcript.challenge_scalar::<F>();
        r_address_prime.push(r_j);

        previous_claim = univariate_poly.evaluate(&r_j);

        B.bind_parallel(r_j, BindingOrder::LowToHigh);

        let inner_span = tracing::span!(tracing::Level::INFO, "Update F");
        let _inner_guard = inner_span.enter();

        // Update F for this round (see Equation 55)
        let (F_left, F_right) = F.split_at_mut(1 << round);
        F_left
            .par_iter_mut()
            .zip(F_right.par_iter_mut())
            .for_each(|(x, y)| {
                *y = *x * r_j;
                *x -= *y;
            });
    }

    drop(_guard);
    drop(span);

    let span = tracing::span!(
        tracing::Level::INFO,
        "Last log(T) rounds of Booleanity sumcheck"
    );
    let _guard = span.enter();

    let eq_r_r = B.final_sumcheck_claim();

    let mut H: MultilinearPolynomial<F> = {
        let coeffs: Vec<F> = trace
            .par_iter()
            .map(|cycle| {
                let k = remap_address(cycle.ram_access().address() as u64, memory_layout) as usize;
                F[k]
            })
            .collect();
        MultilinearPolynomial::from(coeffs)
    };
    let mut D = MultilinearPolynomial::from(eq_r_cycle.to_vec());
    let mut r_cycle_prime: Vec<F> = Vec::with_capacity(T.log_2());

    // TODO(moodlezoup): Implement optimization from Section 6.2.2 "An optimization leveraging small memory size"
    // Last log(T) rounds of sumcheck
    for _round in 0..T.log_2() {
        let inner_span = tracing::span!(tracing::Level::INFO, "Compute univariate poly");
        let _inner_guard = inner_span.enter();

        let mut univariate_poly_evals: [F; 3] = (0..D.len() / 2)
            .into_par_iter()
            .map(|i| {
                let D_evals = D.sumcheck_evals(i, DEGREE, BindingOrder::LowToHigh);
                let H_evals = H.sumcheck_evals(i, DEGREE, BindingOrder::LowToHigh);

                [
                    D_evals[0] * (H_evals[0] * H_evals[0] - H_evals[0]),
                    D_evals[1] * (H_evals[1] * H_evals[1] - H_evals[1]),
                    D_evals[2] * (H_evals[2] * H_evals[2] - H_evals[2]),
                ]
            })
            .reduce(
                || [F::zero(); 3],
                |running, new| {
                    [
                        running[0] + new[0],
                        running[1] + new[1],
                        running[2] + new[2],
                    ]
                },
            );

        univariate_poly_evals = [
            eq_r_r * univariate_poly_evals[0],
            eq_r_r * univariate_poly_evals[1],
            eq_r_r * univariate_poly_evals[2],
        ];

        let univariate_poly = UniPoly::from_evals(&[
            univariate_poly_evals[0],
            previous_claim - univariate_poly_evals[0],
            univariate_poly_evals[1],
            univariate_poly_evals[2],
        ]);

        drop(_inner_guard);
        drop(inner_span);

        let compressed_poly = univariate_poly.compress();
        compressed_poly.append_to_transcript(transcript);
        compressed_polys.push(compressed_poly);

        let r_j = transcript.challenge_scalar::<F>();
        r_cycle_prime.push(r_j);

        previous_claim = univariate_poly.evaluate(&r_j);

        // Bind polynomials
        rayon::join(
            || D.bind_parallel(r_j, BindingOrder::LowToHigh),
            || H.bind_parallel(r_j, BindingOrder::LowToHigh),
        );
    }

    let ra_claim = H.final_sumcheck_claim();

    (
        SumcheckInstanceProof::new(compressed_polys),
        r_address_prime,
        r_cycle_prime,
        ra_claim,
    )
}

#[tracing::instrument(skip_all)]
fn prove_ra_hamming_weight<F: JoltField, ProofTranscript: Transcript>(
    trace: &[RV32IMCycle],
    memory_layout: &MemoryLayout,
    eq_r_cycle: Vec<F>,
    K: usize,
    transcript: &mut ProofTranscript,
) -> (SumcheckInstanceProof<F, ProofTranscript>, Vec<F>, F) {
    let log_K: usize = K.log_2();
    let T = trace.len();
    let num_chunks = rayon::current_num_threads().next_power_of_two().min(T);
    let chunk_size = (T / num_chunks).max(1);
    let num_rounds = log_K;
    let mut r_address_double_prime: Vec<F> = Vec::with_capacity(num_rounds);

    let F: Vec<F> = trace
        .par_chunks(chunk_size)
        .enumerate()
        .map(|(chunk_index, trace_chunk)| {
            let mut result = unsafe_allocate_zero_vec(K);
            let mut j = chunk_index * chunk_size;
            for cycle in trace_chunk {
                let k = remap_address(cycle.ram_access().address() as u64, memory_layout) as usize;
                result[k] += eq_r_cycle[j];
                j += 1;
            }
            result
        })
        .reduce(
            || unsafe_allocate_zero_vec(K),
            |mut running, new| {
                running
                    .par_iter_mut()
                    .zip(new.into_par_iter())
                    .for_each(|(x, y)| *x += y);
                running
            },
        );

    let mut ra = MultilinearPolynomial::from(F);

    let mut previous_claim = F::one();

    let mut compressed_polys: Vec<CompressedUniPoly<F>> = Vec::with_capacity(num_rounds);
    for _ in 0..num_rounds {
        let univariate_poly_eval: F = (0..ra.len() / 2)
            .into_par_iter()
            .map(|i| ra.get_bound_coeff(2 * i))
            .sum();

        let univariate_poly =
            UniPoly::from_evals(&[univariate_poly_eval, previous_claim - univariate_poly_eval]);

        let compressed_poly = univariate_poly.compress();
        compressed_poly.append_to_transcript(transcript);
        compressed_polys.push(compressed_poly);

        let r_j = transcript.challenge_scalar::<F>();
        r_address_double_prime.push(r_j);

        previous_claim = univariate_poly.evaluate(&r_j);

        ra.bind_parallel(r_j, BindingOrder::LowToHigh);
    }

    let ra_claim = ra.final_sumcheck_claim();
    (
        SumcheckInstanceProof::new(compressed_polys),
        r_address_double_prime,
        ra_claim,
    )
}

#[cfg(test)]
mod tests {
    use super::*;
    use crate::{
        host,
        jolt::vm::{
            rv32i_vm::{ProofTranscript, RV32IJoltVM},
            Jolt, JoltProverPreprocessing,
        },
        poly::commitment::zeromorph::Zeromorph,
        utils::transcript::KeccakTranscript,
    };
    use ark_bn254::{Bn254, Fr};
    use ark_std::test_rng;
    use rand_core::RngCore;

    #[test]
    fn test_read_write_sumcheck() {
        const T: usize = 1 << 8;
        const K: usize = 16;
        let mut rng = test_rng();

        let mut ram = [0u64; K];
        let mut addresses: Vec<usize> = Vec::with_capacity(T);
        let mut read_values: Vec<u64> = Vec::with_capacity(T);
        let mut write_values: Vec<u64> = Vec::with_capacity(T);
        let mut write_increments: Vec<i128> = Vec::with_capacity(T);
        for _ in 0..T {
            // Random read and write address
            let address = rng.next_u64() as usize % K;
            addresses.push(address);
            // Read the value currently in the read register
            read_values.push(ram[address]);
            // Random write value
            let write_value = rng.next_u64();
            write_values.push(write_value);
            // The increment is the difference between the new value and the old value
            let write_increment = (write_value as i128) - (ram[address] as i128);
            write_increments.push(write_increment);
            // Write the new value to ram
            ram[address] = write_value;
        }

        let mut prover_transcript = KeccakTranscript::new(b"test_transcript");
        let r: Vec<Fr> = prover_transcript.challenge_vector(K.log_2());
        let r_prime: Vec<Fr> = prover_transcript.challenge_vector(T.log_2());

        let (proof, r_address, r_cycle) = ReadWriteCheckingProof::prove_from_array(
            addresses,
            read_values,
            write_values,
            write_increments,
            vec![0; K],
            &r,
            &r_prime,
            &mut prover_transcript,
        );

        let mut verifier_transcript = KeccakTranscript::new(b"test_transcript");
        verifier_transcript.compare_to(prover_transcript);
        let r: Vec<Fr> = verifier_transcript.challenge_vector(K.log_2());
        let r_prime: Vec<Fr> = verifier_transcript.challenge_vector(T.log_2());

        proof.verify(r, r_prime, &mut verifier_transcript);
    }

    #[test]
    fn test_raf_evaluation_no_ops() {
        const K: usize = 1 << 16;
        const T: usize = 1 << 8;

        let memory_layout = MemoryLayout {
            max_input_size: 256,
            max_output_size: 256,
            input_start: 0x80000000,
            input_end: 0x80000100,
            output_start: 0x80001000,
            output_end: 0x80001100,
            stack_size: 1024,
            stack_end: 0x7FFFFF00,
            memory_size: 0x10000,
            memory_end: 0x80010000,
            panic: 0x80002000,
            termination: 0x80002001,
            io_end: 0x80002002,
        };

        // Create trace with only no-ops (address = 0)
        let mut trace = Vec::new();
        for i in 0..T {
            trace.push(RV32IMCycle::NoOp(i));
        }

        let mut prover_transcript = KeccakTranscript::new(b"test_no_ops");
        let r_cycle: Vec<Fr> = prover_transcript.challenge_vector(T.log_2());

        // Prove
        let proof =
            RafEvaluationProof::prove(&trace, &memory_layout, r_cycle, K, &mut prover_transcript);

        // Verify
        let mut verifier_transcript = KeccakTranscript::new(b"test_no_ops");
        let _r_cycle: Vec<Fr> = verifier_transcript.challenge_vector(T.log_2());

        let r_address_result = proof.verify(K, &mut verifier_transcript, &memory_layout);

        assert!(
            r_address_result.is_ok(),
            "No-op RAF evaluation verification failed"
        );
    }
}<|MERGE_RESOLUTION|>--- conflicted
+++ resolved
@@ -1384,13 +1384,9 @@
         let r_address = r_sumcheck[T.log_2()..].to_vec();
 
         // eq(r', r_cycle)
-<<<<<<< HEAD
-        let eq_eval_cycle = EqPolynomial::new(r_prime).evaluate(&r_cycle);
-=======
         let eq_eval_cycle = EqPolynomial::mle(&r_prime, &r_cycle);
         // eq(r, r_address)
         let eq_eval_address = EqPolynomial::mle(&r, &r_address);
->>>>>>> 8e68d77b
 
         assert_eq!(
             eq_eval_cycle
