--- conflicted
+++ resolved
@@ -17,13 +17,9 @@
 
 impl ADDI {
     fn exec(&self, cpu: &mut Cpu, _: &mut <ADDI as RISCVInstruction>::RAMAccess) {
-<<<<<<< HEAD
-        cpu.x[self.operands.rd] = cpu.sign_extend(
-            cpu.x[self.operands.rs1].wrapping_add(normalize_imm(self.operands.imm, &cpu.xlen)),
-=======
         cpu.x[self.operands.rd as usize] = cpu.sign_extend(
-            cpu.x[self.operands.rs1 as usize].wrapping_add(normalize_imm(self.operands.imm)),
->>>>>>> 1c669b0e
+            cpu.x[self.operands.rs1 as usize]
+                .wrapping_add(normalize_imm(self.operands.imm, &cpu.xlen)),
         );
     }
 }
