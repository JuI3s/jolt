--- conflicted
+++ resolved
@@ -12,11 +12,7 @@
 
 use super::{
     format::{format_r::FormatR, InstructionFormat},
-<<<<<<< HEAD
-    RAMAtomic, RISCVInstruction, RISCVTrace, RV32IMCycle,
-=======
-    RISCVInstruction, RISCVTrace,
->>>>>>> 1c669b0e
+    RISCVInstruction, RISCVTrace, RV32IMCycle,
 };
 
 declare_riscv_instr!(
@@ -72,8 +68,8 @@
 
 impl AMOXORW {
     fn virtual_sequence_32(&self, _xlen: Xlen) -> Vec<RV32IMInstruction> {
-        let v_rd = virtual_register_index(7) as usize;
-        let v_rs2 = virtual_register_index(8) as usize;
+        let v_rd = virtual_register_index(7);
+        let v_rs2 = virtual_register_index(8);
 
         let mut sequence = vec![];
         let mut remaining = 4;
@@ -115,13 +111,13 @@
 
     fn virtual_sequence_64(&self, _xlen: Xlen) -> Vec<RV32IMInstruction> {
         // Virtual registers used in sequence
-        let v_mask = virtual_register_index(10) as usize;
-        let v_dword_address = virtual_register_index(11) as usize;
-        let v_dword = virtual_register_index(12) as usize;
-        let v_word = virtual_register_index(13) as usize;
-        let v_shift = virtual_register_index(14) as usize;
-        let v_rd = virtual_register_index(15) as usize;
-        let v_rs2 = virtual_register_index(16) as usize;
+        let v_mask = virtual_register_index(10);
+        let v_dword_address = virtual_register_index(11);
+        let v_dword = virtual_register_index(12);
+        let v_word = virtual_register_index(13);
+        let v_shift = virtual_register_index(14);
+        let v_rd = virtual_register_index(15);
+        let v_rs2 = virtual_register_index(16);
 
         let mut sequence = vec![];
         let mut remaining = 17;
