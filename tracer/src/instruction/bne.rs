--- conflicted
+++ resolved
@@ -17,15 +17,10 @@
 
 impl BNE {
     fn exec(&self, cpu: &mut Cpu, _: &mut <BNE as RISCVInstruction>::RAMAccess) {
-<<<<<<< HEAD
-        if cpu.sign_extend(cpu.x[self.operands.rs1]) != cpu.sign_extend(cpu.x[self.operands.rs2]) {
-            cpu.pc = (self.address as i64 + self.operands.imm as i64) as u64;
-=======
         if cpu.sign_extend(cpu.x[self.operands.rs1 as usize])
             != cpu.sign_extend(cpu.x[self.operands.rs2 as usize])
         {
-            cpu.pc = (self.address as i64 + self.operands.imm) as u64;
->>>>>>> 1c669b0e
+            cpu.pc = (self.address as i64 + self.operands.imm as i64) as u64;
         }
     }
 }
