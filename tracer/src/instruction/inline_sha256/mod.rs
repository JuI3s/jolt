use self::Value::{Imm, Reg};
use crate::instruction::add::ADD;
use crate::instruction::addi::ADDI;
use crate::instruction::and::AND;
use crate::instruction::andi::ANDI;
use crate::instruction::format::format_i::FormatI;
use crate::instruction::format::format_load::FormatLoad;
use crate::instruction::format::format_r::FormatR;
use crate::instruction::format::format_s::FormatS;
use crate::instruction::format::format_virtual_right_shift_i::FormatVirtualRightShiftI;
use crate::instruction::lw::LW;
use crate::instruction::sw::SW;
use crate::instruction::virtual_rotri::VirtualROTRI;
use crate::instruction::virtual_srli::VirtualSRLI;
use crate::instruction::xor::XOR;
use crate::instruction::xori::XORI;
use crate::instruction::RV32IMInstruction;

pub mod sha256;
pub mod sha256init;

/// SHA-256 initial hash values
pub const BLOCK: [u64; 8] = [
    0x6a09e667, 0xbb67ae85, 0x3c6ef372, 0xa54ff53a, 0x510e527f, 0x9b05688c, 0x1f83d9ab, 0x5be0cd19,
];

/// SHA-256 round constants (K)
pub const K: [u64; 64] = [
    0x428a2f98, 0x71374491, 0xb5c0fbcf, 0xe9b5dba5, 0x3956c25b, 0x59f111f1, 0x923f82a4, 0xab1c5ed5,
    0xd807aa98, 0x12835b01, 0x243185be, 0x550c7dc3, 0x72be5d74, 0x80deb1fe, 0x9bdc06a7, 0xc19bf174,
    0xe49b69c1, 0xefbe4786, 0x0fc19dc6, 0x240ca1cc, 0x2de92c6f, 0x4a7484aa, 0x5cb0a9dc, 0x76f988da,
    0x983e5152, 0xa831c66d, 0xb00327c8, 0xbf597fc7, 0xc6e00bf3, 0xd5a79147, 0x06ca6351, 0x14292967,
    0x27b70a85, 0x2e1b2138, 0x4d2c6dfc, 0x53380d13, 0x650a7354, 0x766a0abb, 0x81c2c92e, 0x92722c85,
    0xa2bfe8a1, 0xa81a664b, 0xc24b8b70, 0xc76c51a3, 0xd192e819, 0xd6990624, 0xf40e3585, 0x106aa070,
    0x19a4c116, 0x1e376c08, 0x2748774c, 0x34b0bcb5, 0x391c0cb3, 0x4ed8aa4a, 0x5b9cca4f, 0x682e6ff3,
    0x748f82ee, 0x78a5636f, 0x84c87814, 0x8cc70208, 0x90befffa, 0xa4506ceb, 0xbef9a3f7, 0xc67178f2,
];

/// Number of virtual registers needed for SHA256 computation
/// Layout:
/// - 0..7:   Working variables A-H (rotated during rounds)
/// - 8..23:  Message schedule W[0..15]
/// - 24..27: Temporary registers (t1, t2, scratch space)
/// - 28..31: Initial E-H values when using custom IV
pub const NEEDED_REGISTERS: u8 = 32;

/// Builds assembly sequence for SHA256 compression
/// Expects input words to be in RAM at location rs1..rs1+16
/// Expects A..H to be in RAM at location rs2..rs2+8
/// Output will be written to rs2..rs2+8
struct Sha256SequenceBuilder {
    address: u64,
    sequence: Vec<RV32IMInstruction>,
    /// Round id
    round: i32,
    /// Virtual registers used by the sequence
    vr: [u8; NEEDED_REGISTERS as usize],
    /// Location input words to the hash function in 16 memory slots
    operand_rs1: u8,
    /// Location of previous hash values A..H (also where output is written)
    operand_rs2: u8,
    /// Whether this is the initial compression (use BLOCK constants)
    initial: bool,
    is_compressed: bool,
}

impl Sha256SequenceBuilder {
    fn new(
        address: u64,
<<<<<<< HEAD
        is_compressed: bool,
        vr: [usize; NEEDED_REGISTERS],
        operand_rs1: usize,
        operand_rs2: usize,
=======
        vr: [u8; NEEDED_REGISTERS as usize],
        operand_rs1: u8,
        operand_rs2: u8,
>>>>>>> 1c669b0e
        initial: bool,
    ) -> Self {
        Sha256SequenceBuilder {
            address,
            sequence: vec![],
            round: 0,
            vr,
            operand_rs1,
            operand_rs2,
            initial,
            is_compressed,
        }
    }

    /// Loads and runs all SHA256 rounds
    fn build(mut self) -> Vec<RV32IMInstruction> {
        if !self.initial {
            // Load initial hash values from memory when using custom IV
            // A..D loaded into registers 0..3 (will be used immediately)
            // E..H loaded into registers 28..31 (preserved until needed)
            (0..4).for_each(|i| self.lw(self.operand_rs2, i, self.vr[i as usize]));
            (0..4).for_each(|i| self.lw(self.operand_rs2, i + 4, self.vr[(i + 28) as usize]));
        }
        // Load input words into registers 8..23
        (0..16).for_each(|i| self.lw(self.operand_rs1, i, self.vr[(i + 8) as usize]));
        // Run 64 rounds
        (0..64).for_each(|_| self.round());
        self.final_add_iv();
        // Store output values to rs2 location
        (0..8).for_each(|i| self.sw(self.operand_rs2, self.vr[i as usize], i));
        self.enumerate_sequence();
        self.sequence
    }

    /// Enumerates sequence in reverse order and sets virtual_sequence_remaining
    fn enumerate_sequence(&mut self) {
        let len: u16 = self
            .sequence
            .len()
            .try_into()
            .expect("Sequence length cannot exceed 2^16");
        self.sequence
            .iter_mut()
            .enumerate()
            .for_each(|(i, instruction)| {
                instruction.set_virtual_sequence_remaining(Some(len - i as u16 - 1));
            });
    }

    /// Adds IV to the final hash value to produce output
    fn final_add_iv(&mut self) {
        if !self.initial {
            // We have initial values E, F, G, H stored in the end registers, but we didn't have
            // enough space for A, B, C, D, so we need to load them from memory. We can load them
            // into space that was used for t1, t2, ss, ss2. (technically there's no preference,
            // but it just keeps those in order).
            (0..4).for_each(|i| self.lw(self.operand_rs2, i, self.vr[24 + i as usize]));
            self.add(self.vri('A'), Reg(self.vr[24]), self.vr('A'));
            self.add(self.vri('B'), Reg(self.vr[25]), self.vr('B'));
            self.add(self.vri('C'), Reg(self.vr[26]), self.vr('C'));
            self.add(self.vri('D'), Reg(self.vr[27]), self.vr('D'));
            self.add(self.vri('E'), Reg(self.vr[28]), self.vr('E'));
            self.add(self.vri('F'), Reg(self.vr[29]), self.vr('F'));
            self.add(self.vri('G'), Reg(self.vr[30]), self.vr('G'));
            self.add(self.vri('H'), Reg(self.vr[31]), self.vr('H'));
        } else {
            // We are using constants for final addition round
            self.add(self.vri('A'), Imm(BLOCK[0]), self.vr('A'));
            self.add(self.vri('B'), Imm(BLOCK[1]), self.vr('B'));
            self.add(self.vri('C'), Imm(BLOCK[2]), self.vr('C'));
            self.add(self.vri('D'), Imm(BLOCK[3]), self.vr('D'));
            self.add(self.vri('E'), Imm(BLOCK[4]), self.vr('E'));
            self.add(self.vri('F'), Imm(BLOCK[5]), self.vr('F'));
            self.add(self.vri('G'), Imm(BLOCK[6]), self.vr('G'));
            self.add(self.vri('H'), Imm(BLOCK[7]), self.vr('H'));
        }
    }

    /// Assumes for words A-H to be loaded in registers 0..7
    /// Assumes for words W_0..W_15 to be loaded in registers 8..24
    fn round(&mut self) {
        assert!(self.round < 64);
        let t1 = self.vr[24];
        let t2 = self.vr[25];
        // scratch space
        let ss = self.vr[26];
        let ss2 = self.vr[27];
        // Put T_1 into register t1
        // Put H + K
        // We do this first because H is going to be Imm the longest of all inputs
        let h_add_k = self.add(Imm(K[self.round as usize]), self.vri('H'), t1);
        let sigma_1 = self.sha_sigma_1(self.vri('E'), ss, ss2);
        let add_sigma_1 = self.add(h_add_k, sigma_1, t1);
        // Put Ch(E_0, F_0, G_0) into register t2
        let ch = self.sha_ch(self.vri('E'), self.vri('F'), self.vri('G'), ss, ss2);
        let add_ch = self.add(add_sigma_1, ch, t1);
        self.update_w([ss, ss2]);
        // Add W_(rid)
        let t1 = self.add(add_ch, Reg(self.w(0)), t1);
        // Done with T_1

        // Put T_2 into register t2
        // Put Sigma_0(A_0) into register t2
        let sigma_0 = self.sha_sigma_0(self.vri('A'), t2, ss);
        // Put Maj(A_0, B_0, C_0) into register ss
        let maj = self.sha_maj(self.vri('A'), self.vri('B'), self.vri('C'), ss, ss2);
        // Add Maj to t2
        let t2 = self.add(sigma_0, maj, t2);
        // Done with T_2

        let old_d = self.vri('D');
        self.round += 1;
        // Overwrite new A with T_1 + T_2
        self.add(t1, t2, self.vr('A'));
        // Overwrite D_0 with D_0 + T_1
        self.add(t1, old_d, self.vr('E'));
    }

    /// Returns either Register or Immediate input for a working variable (A-H)
    /// When initial is true, uses BLOCK constants for the first few rounds
    /// until all values have been computed
    fn vri(&self, shift: char) -> Value {
        // For initial rounds without custom IV, some values haven't been computed yet
        // Round 0: Only A,E are computed (from initial values)
        // Round 1: A,B,E,F are available
        // Round 2: A,B,C,E,F,G are available
        // Round 3+: All values are in registers
        if self.initial
            && (self.round == 0
                || (self.round == 1 && !['A', 'E'].contains(&shift))
                || (self.round == 2 && !['A', 'B', 'E', 'F'].contains(&shift))
                || (self.round == 3 && !['A', 'B', 'C', 'E', 'F', 'G'].contains(&shift)))
        {
            // Our values are getting shifted each round, so we subtract round_id
            // for example in round 1 we have B equal to A from round 0.
            let shift = shift as i32 - 'A' as i32;
            return Imm(BLOCK[(shift - self.round).rem_euclid(8) as usize]);
        }
        Reg(self.vr(shift))
    }

    /// Maps working variable (A-H) to its current register location
    /// Variables rotate through registers 0-7 as rounds progress
    /// When not initial, E-H start in registers 28-31
    fn vr(&self, shift: char) -> u8 {
        assert!(('A'..='H').contains(&shift));
        let shift = shift as i32 - 'A' as i32;

        // Special handling for custom IV: E-H values start in registers 28-31
        // and gradually move into the main rotation (registers 0-7)
        if !self.initial
            && (self.round == 0 && shift >= 4
                || self.round == 1 && shift >= 5
                || self.round == 2 && shift >= 6
                || self.round == 3 && shift >= 7)
        {
            return self.vr[24 - self.round as usize + shift as usize];
        }

        // Standard rotation: each round shifts all variables by -1
        self.vr[(-self.round + shift).rem_euclid(8) as usize]
    }

    /// Register number containing W_(rid+shift)
    fn w(&self, shift: i32) -> u8 {
        self.vr[((self.round + shift).rem_euclid(16) + 8) as usize]
    }

    /// Updates message schedule for rounds 16-63
    /// W[t] = σ₁(W[t-2]) + W[t-7] + σ₀(W[t-15]) + W[t-16]
    fn update_w(&mut self, ss: [u8; 2]) {
        if self.round < 16 {
            return;
        }
        // Calculate σ₀(W[t-15])
        self.sha_word_sigma_0(self.w(-15), ss[0], ss[1]);
        // Add σ₀ to W[t-16]
        self.add(Reg(self.w(-16)), Reg(ss[0]), self.w(-16));
        // Add W[t-7] to W[t-16]
        self.add(Reg(self.w(-7)), Reg(self.w(-16)), self.w(-16));
        // Calculate σ₁(W[t-2])
        self.sha_word_sigma_1(self.w(-2), ss[0], ss[1]);
        // Add σ₁ to W[t-16] to get final W[t]
        self.add(Reg(self.w(-16)), Reg(ss[0]), self.w(-16));
    }

    /// Computes sha256 Ch function
    /// Ch(E, F, G) = (E and F) xor ((not E) and G)
    fn sha_ch(&mut self, rs1: Value, rs2: Value, rs3: Value, rd: u8, ss: u8) -> Value {
        let e_and_f = self.and(rs1, rs2, ss);
        let neg_e = self.xor(rs1, Imm(u32::MAX as u64), rd);
        let neg_e_and_g = self.and(neg_e, rs3, rd);
        self.xor(e_and_f, neg_e_and_g, rd)
    }

    /// Computes sha256 Maj function: Maj(A, B, C) = (A and B) xor (A and C) xor (B and C)
    fn sha_maj(&mut self, rs1: Value, rs2: Value, rs3: Value, rd: u8, ss: u8) -> Value {
        let b_and_c = self.and(rs2, rs3, ss);
        let b_xor_c = self.xor(rs2, rs3, rd);
        let a_and_b_xor_c = self.and(rs1, b_xor_c, rd);
        self.xor(b_and_c, a_and_b_xor_c, rd)
    }

    /// Sigma_0 function of SHA256 compression function: Σ₀(x) = ROTR²(x) ⊕ ROTR¹³(x) ⊕ ROTR²²(x)
    fn sha_sigma_0(&mut self, rs1: Value, rd: u8, ss: u8) -> Value {
        let rotri_xor = self.rotri_xor_rotri(rs1, 2, 13, rd, ss);
        let rotri_22 = self.rotri(rs1, 22, ss);
        self.xor(rotri_xor, rotri_22, rd)
    }

    /// Sigma_1 function of SHA256 compression function: Σ₁(x) = ROTR⁶(x) ⊕ ROTR¹¹(x) ⊕ ROTR²⁵(x)
    fn sha_sigma_1(&mut self, rs1: Value, rd: u8, ss: u8) -> Value {
        let rotri_xor = self.rotri_xor_rotri(rs1, 6, 11, rd, ss);
        let rotri_25 = self.rotri(rs1, 25, ss);
        self.xor(rotri_xor, rotri_25, rd)
    }

    /// sigma_0 for word computation: σ₀(x) = ROTR⁷(x) ⊕ ROTR¹⁸(x) ⊕ SHR³(x)
    fn sha_word_sigma_0(&mut self, rs1: u8, rd: u8, ss: u8) {
        self.rotri_xor_rotri(Reg(rs1), 7, 18, rd, ss);
        let srli = VirtualSRLI {
            address: self.address,
            operands: FormatVirtualRightShiftI {
                rd: ss,
                rs1,
                imm: 0xFFFFFFF8, // SRLI by 3
            },
            virtual_sequence_remaining: Some(0),
            is_compressed: self.is_compressed,
        };
        self.sequence.push(srli.into());
        self.xor(Reg(rd), Reg(ss), rd);
    }

    /// sigma_1 for word computation: σ₁(x) = ROTR¹⁷(x) ⊕ ROTR¹⁹(x) ⊕ SHR¹⁰(x)
    fn sha_word_sigma_1(&mut self, rs1: u8, rd: u8, ss: u8) {
        // We don't need to do Imm shenanigans here since words are always in registers
        self.rotri_xor_rotri(Reg(rs1), 17, 19, rd, ss);
        let srli = VirtualSRLI {
            address: self.address,
            operands: FormatVirtualRightShiftI {
                rd: ss,
                rs1,
                imm: 0xFFFFFC00, // SRLI by 10
            },
            virtual_sequence_remaining: Some(0),
            is_compressed: self.is_compressed,
        };
        self.sequence.push(srli.into());
        self.xor(Reg(rd), Reg(ss), rd);
    }

    fn lw(&mut self, rs1: u8, offset: i64, rd: u8) {
        let lw = LW {
            address: self.address,
            operands: FormatLoad {
                rd,
                rs1,
                imm: offset * 4,
            },
            virtual_sequence_remaining: Some(0),
            is_compressed: self.is_compressed,
        };
        self.sequence.push(lw.into());
    }

    fn sw(&mut self, rs1: u8, rs2: u8, offset: i64) {
        let sw = SW {
            address: self.address,
            operands: FormatS {
                rs1,
                rs2,
                imm: offset * 4,
            },
            virtual_sequence_remaining: Some(0),
            is_compressed: self.is_compressed,
        };
        self.sequence.push(sw.into());
    }

    /// Addition modulo 2^32
    fn add(&mut self, rs1: Value, rs2: Value, rd: u8) -> Value {
        match (rs1, rs2) {
            (Reg(rs1), Reg(rs2)) => {
                let add = ADD {
                    address: self.address,
                    operands: FormatR { rd, rs1, rs2 },
                    virtual_sequence_remaining: Some(0),
                    is_compressed: self.is_compressed,
                };
                self.sequence.push(add.into());
                Reg(rd)
            }
            (Reg(rs1), Imm(imm)) => {
                let addi = ADDI {
                    address: self.address,
                    operands: FormatI { rd, rs1, imm },
                    virtual_sequence_remaining: Some(0),
                    is_compressed: self.is_compressed,
                };
                self.sequence.push(addi.into());
                Reg(rd)
            }
            (Imm(_), Reg(_)) => self.add(rs2, rs1, rd),
            (Imm(imm1), Imm(imm2)) => Imm((imm1 as u32).wrapping_add(imm2 as u32) as u64),
        }
    }

    fn and(&mut self, rs1: Value, rs2: Value, rd: u8) -> Value {
        match (rs1, rs2) {
            (Reg(rs1), Reg(rs2)) => {
                let add = AND {
                    address: self.address,
                    operands: FormatR { rd, rs1, rs2 },
                    virtual_sequence_remaining: Some(0),
                    is_compressed: self.is_compressed,
                };
                self.sequence.push(add.into());
                Reg(rd)
            }
            (Reg(rs1), Imm(imm)) => {
                let add = ANDI {
                    address: self.address,
                    operands: FormatI { rd, rs1, imm },
                    virtual_sequence_remaining: Some(0),
                    is_compressed: self.is_compressed,
                };
                self.sequence.push(add.into());
                Reg(rd)
            }
            (Imm(_), Reg(_)) => self.and(rs2, rs1, rd),
            (Imm(imm1), Imm(imm2)) => Imm(imm1 & imm2),
        }
    }

    fn xor(&mut self, rs1: Value, rs2: Value, rd: u8) -> Value {
        match (rs1, rs2) {
            (Reg(rs1), Reg(rs2)) => {
                let xor = XOR {
                    address: self.address,
                    operands: FormatR { rd, rs1, rs2 },
                    virtual_sequence_remaining: Some(0),
                    is_compressed: self.is_compressed,
                };
                self.sequence.push(xor.into());
                Reg(rd)
            }
            (Reg(rs1), Imm(imm)) => {
                let xori = XORI {
                    address: self.address,
                    operands: FormatI { rd, rs1, imm },
                    virtual_sequence_remaining: Some(0),
                    is_compressed: self.is_compressed,
                };
                self.sequence.push(xori.into());
                Reg(rd)
            }
            (Imm(_), Reg(_)) => self.xor(rs2, rs1, rd),
            (Imm(imm1), Imm(imm2)) => Imm(imm1 ^ imm2),
        }
    }

    /// ROTRI instruction - Rotate Right Immediate
    fn rotri(&mut self, rs1: Value, imm: u64, rd: u8) -> Value {
        match rs1 {
            Reg(rs1) => {
                // Construct bitmask: (32-imm) ones followed by imm zeros
                let ones = (1u64 << (32 - imm)) - 1;
                let imm = ones << imm;
                let rotri = VirtualROTRI {
                    address: self.address,
                    operands: FormatVirtualRightShiftI { rd, rs1, imm },
                    virtual_sequence_remaining: Some(0),
                    is_compressed: self.is_compressed,
                };
                self.sequence.push(rotri.into());
                Reg(rd)
            }
            Imm(val) => Imm((val as u32).rotate_right(imm as u32) as u64),
        }
    }

    fn rotri_xor_rotri(&mut self, rs1: Value, imm1: u32, imm2: u32, rd: u8, ss: u8) -> Value {
        let rotri = self.rotri(rs1, imm1 as u64, ss);
        let rotri2 = self.rotri(rs1, imm2 as u64, rd);
        self.xor(rotri, rotri2, rd)
    }
}

#[derive(Clone, Copy)]
enum Value {
    Imm(u64),
    Reg(u8),
}

pub fn execute_sha256_compression_initial(input: [u32; 16]) -> [u32; 8] {
    execute_sha256_compression(BLOCK.map(|x| x as u32), input)
}

pub fn execute_sha256_compression(initial_state: [u32; 8], input: [u32; 16]) -> [u32; 8] {
    let mut a = initial_state[0];
    let mut b = initial_state[1];
    let mut c = initial_state[2];
    let mut d = initial_state[3];
    let mut e = initial_state[4];
    let mut f = initial_state[5];
    let mut g = initial_state[6];
    let mut h = initial_state[7];

    let mut w = [0u32; 64];

    w[..16].copy_from_slice(&input);

    // Calculate word schedule
    for i in 16..64 {
        // σ₁(w[i-2]) + w[i-7] + σ₀(w[i-15]) + w[i-16]
        let s0 = w[i - 15].rotate_right(7) ^ w[i - 15].rotate_right(18) ^ (w[i - 15] >> 3);
        let s1 = w[i - 2].rotate_right(17) ^ w[i - 2].rotate_right(19) ^ (w[i - 2] >> 10);
        w[i] = w[i - 16]
            .wrapping_add(s0)
            .wrapping_add(w[i - 7])
            .wrapping_add(s1);
    }

    // Perform 64 rounds
    for i in 0..64 {
        let ch = (e & f) ^ ((!e) & g);
        let maj = (a & b) ^ (a & c) ^ (b & c);

        let sigma0 = a.rotate_right(2) ^ a.rotate_right(13) ^ a.rotate_right(22); // Σ₀(a)
        let sigma1 = e.rotate_right(6) ^ e.rotate_right(11) ^ e.rotate_right(25); // Σ₁(e)

        let t1 = h
            .wrapping_add(sigma1)
            .wrapping_add(ch)
            .wrapping_add(K[i] as u32)
            .wrapping_add(w[i]);
        let t2 = sigma0.wrapping_add(maj);

        h = g;
        g = f;
        f = e;
        e = d.wrapping_add(t1);
        d = c;
        c = b;
        b = a;
        a = t1.wrapping_add(t2);
    }

    // Final IV addition
    [
        initial_state[0].wrapping_add(a),
        initial_state[1].wrapping_add(b),
        initial_state[2].wrapping_add(c),
        initial_state[3].wrapping_add(d),
        initial_state[4].wrapping_add(e),
        initial_state[5].wrapping_add(f),
        initial_state[6].wrapping_add(g),
        initial_state[7].wrapping_add(h),
    ]
}<|MERGE_RESOLUTION|>--- conflicted
+++ resolved
@@ -67,16 +67,10 @@
 impl Sha256SequenceBuilder {
     fn new(
         address: u64,
-<<<<<<< HEAD
         is_compressed: bool,
-        vr: [usize; NEEDED_REGISTERS],
-        operand_rs1: usize,
-        operand_rs2: usize,
-=======
         vr: [u8; NEEDED_REGISTERS as usize],
         operand_rs1: u8,
         operand_rs2: u8,
->>>>>>> 1c669b0e
         initial: bool,
     ) -> Self {
         Sha256SequenceBuilder {
