--- conflicted
+++ resolved
@@ -17,11 +17,7 @@
 
 use super::{
     format::{format_r::FormatR, InstructionFormat},
-<<<<<<< HEAD
-    RAMAtomic, RISCVInstruction, RISCVTrace, RV32IMCycle,
-=======
-    RISCVInstruction, RISCVTrace,
->>>>>>> 1c669b0e
+    RISCVInstruction, RISCVTrace, RV32IMCycle,
 };
 
 declare_riscv_instr!(
@@ -68,7 +64,7 @@
 impl VirtualInstructionSequence for AMOSWAPD {
     fn virtual_sequence(&self, _xlen: Xlen) -> Vec<RV32IMInstruction> {
         let mut sequence = vec![];
-        let v_rd = virtual_register_index(6) as usize;
+        let v_rd = virtual_register_index(6);
 
         let ld = LD {
             address: self.address,
